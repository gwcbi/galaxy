// ############################################################# Reports Webapp


// ======================================================== Left ==============
.reports-panel-container {
    position: absolute;
    /*From base.less, top should be @panel_header_height*/
    top: 30px;
    bottom: 10px;
    overflow: scroll;
    width: 100%;
    padding: 10px;
}
#reports_home {
    position: relative;
    top: -7px;
    float: right;
}

// ======================================================== SparkLines ========
#spark_time_select {
    display: inline-block;
}
#spark_select {
    height: 23px;
    width: 30px;
    padding: 0;
    border-radius: 2px;
}

.jqstooltip {
        -webkit-box-sizing: content-box;
        -moz-box-sizing: content-box;
        box-sizing: content-box;
    }

// ======================================================== Sorting ===========
.dir_arrow {
    visibility: hidden
}

// ======================================================== Home page =========
.chart {
    cursor: zoom-in;
    position: relative;
    z-index: 2;
}

.chart rect {
    fill: steelblue;
    shape-rendering: preserveAspectRatio;
}

.chart text {
    fill: black;
    font: 7px sans-serif;
    text-anchor: end;
}

.tick text {
    fill: black;
    font-family: Arial, sans-serif;
    font-size: 7px;
    text-anchor: end;
}

.axis path, .axis line {
    fill: none;
    stroke: #000;
    shape-rendering: preserveAspectRatio;
}

.x_path {
    stroke: #000;
    stroke-width: 1;
}

.chart .title {
    fill: black;
    font-size: 15px;
    font-family: "Lucida Grande",verdana,arial,helvetica,sans-serif;
    font-weight: 800;
    line-height: 1.1;
}

.chart .ax_title {
    fill: black;
}

.hr_container, .dy_container {
    position: relative;
    z-index: 2;
    display: inline-block;
    vertical-align: top;
}

.charts {
    margin-top: 10px;
    margin-left: 0;
    margin-right: 0;
    text-align: center;
    position: relative;
    display: block;
    overflow-x: auto;
    overflow-y: hidden;
    white-space: nowrap
}

.trim {
    position:relative;
    height:10px;
    top: 50px;
    background: #ebd9b2;
    color: #000;
    border-top: solid #d6b161 1px;
    border-bottom: solid #d6b161 1px;
}

.tool_tip text {
    fill: white;
}

// ======================================================== Paging ============
// ------------------------------------ Pages ---------------------------------
#back_button, #next_button, #curr_button, .miss_pages, .page_button {
    position: relative;
    float: left;
    height: 24px;
    width: 23px;
    margin: 0 -1px 0 0;
    padding-top: 2.5px;
    border: 1px solid #bfbfbf;
    z-index: 0;
}

#back_button {
    cursor: pointer;
    border-top-left-radius: 3px;
    border-bottom-left-radius: 3px;
}

#curr_button {
    background: #ebd9b2;
    border: 1px solid #5f6990;
    z-index: 1;
}

#formHeader > tbody > tr {
    vertical-align: middle;
}

#next_button {
    cursor: pointer;
    border-top-right-radius: 3px;
    border-bottom-right-radius: 3px;
}

// TODO: min-width in page_selector should be set when the amount of
//       buttons is calculated
#page_selector {
    cursor: default;
    position: relative;
    text-align: center;
    min-width: 132px;
}

.page_button > a {
    text-decoration: none;
    padding: 8px;
    margin: -8px;
    height: 100%;
    width: 100%;
}
// ------------------------------------ Entry Selector ------------------------
#entries_edit {
    position: relative;
    padding: 0;
    width: 36px;
    height: 20px;
    text-align: center;
    border: 1px solid black;
    border-radius: 3px;
    z-index: 6;
}

#entry_form {
    min-width: 123px;
}

#entry_submit {
    cursor: default;
    position: relative;
    display: inline-block;
    border: 1px solid black;
    padding: 0;
    width: 22px;
    height: 22px;
    border-radius: 11px;
    background-color: #ebd9b2;
    text-align: center;
    opacity: 0.0;
    z-index: 0;
}


// ======================================================== Misc. =============
.half_width {
    width: 50%
}
.third_width {
    width: 30%;
}
.quarter_width {
    width: 25%;
<<<<<<< HEAD
}

.reportToolFormBody {
    text-align: center;
    text-align: -moz-center;
=======
>>>>>>> eae62ca2
}<|MERGE_RESOLUTION|>--- conflicted
+++ resolved
@@ -212,12 +212,9 @@
 }
 .quarter_width {
     width: 25%;
-<<<<<<< HEAD
 }
 
 .reportToolFormBody {
     text-align: center;
     text-align: -moz-center;
-=======
->>>>>>> eae62ca2
 }