define([
    "mvc/base/controlled-fetch-collection",
    "mvc/history/hda-model",
    "mvc/history/hdca-model",
    "mvc/history/history-preferences",
    "mvc/base-mvc",
    "utils/ajax-queue"
], function( CONTROLLED_FETCH_COLLECTION, HDA_MODEL, HDCA_MODEL, HISTORY_PREFS, BASE_MVC, AJAX_QUEUE ){
'use strict';

//==============================================================================
var _super = CONTROLLED_FETCH_COLLECTION.PaginatedCollection;
/** @class Backbone collection for history content.
 *      NOTE: history content seems like a dataset collection, but differs in that it is mixed:
 *          each element can be either an HDA (dataset) or a DatasetCollection and co-exist on
 *          the same level.
 *      Dataset collections on the other hand are not mixed and (so far) can only contain either
 *          HDAs or child dataset collections on one level.
 *      This is why this does not inherit from any of the DatasetCollections (currently).
 */
var HistoryContents = _super.extend( BASE_MVC.LoggableMixin ).extend({
    _logNamespace : 'history',

    // ........................................................................ composite collection
    /** since history content is a mix, override model fn into a factory, creating based on history_content_type */
    model : function( attrs, options ) {
        if( attrs.history_content_type === "dataset" ) {
            return new HDA_MODEL.HistoryDatasetAssociation( attrs, options );

        } else if( attrs.history_content_type === "dataset_collection" ) {
            switch( attrs.collection_type ){
                case 'list':
                    return new HDCA_MODEL.HistoryListDatasetCollection( attrs, options );
                case 'paired':
                    return new HDCA_MODEL.HistoryPairDatasetCollection( attrs, options );
                case 'list:paired':
                    return new HDCA_MODEL.HistoryListPairedDatasetCollection( attrs, options );
                case 'list:list':
                    return new HDCA_MODEL.HistoryListOfListsDatasetCollection( attrs, options );
            }
            // This is a hack inside a hack:
            // Raise a plain object with validationError to fake a model.validationError
            // (since we don't have a model to use validate with)
            // (the outer hack being the mixed content/model function in this collection)
            var msg = 'Unknown collection_type: ' + attrs.collection_type;
            console.warn( msg, attrs );
            return { validationError : msg };
        }
        return { validationError : 'Unknown history_content_type: ' + attrs.history_content_type };
    },

    // ........................................................................ set up
    limitPerPage : 500,

    /** @type {Integer} how many contents per call to fetch when using progressivelyFetchDetails */
    limitPerProgressiveFetch : 500,

    /** @type {String} order used here and when fetching from server */
    order : 'hid',

    /** root api url */
    urlRoot : Galaxy.root + 'api/histories',

    /** complete api url */
    url : function(){
        return this.urlRoot + '/' + this.historyId + '/contents';
    },

    /** Set up */
    initialize : function( models, options ){
        options = options || {};
        _super.prototype.initialize.call( this, models, options );

        this.history = options.history || null;
        this.setHistoryId( options.historyId || null );
        /** @type {Boolean} does this collection contain and fetch deleted elements */
        this.includeDeleted = options.includeDeleted || this.includeDeleted;
        /** @type {Boolean} does this collection contain and fetch non-visible elements */
        this.includeHidden = options.includeHidden || this.includeHidden;

        // backbonejs uses collection.model.prototype.idAttribute to determine if a model is *already* in a collection
        //  and either merged or replaced. In this case, our 'model' is a function so we need to add idAttribute
        //  manually here - if we don't, contents will not merge but be replaced/swapped.
        this.model.prototype.idAttribute = 'type_id';
    },

    setHistoryId : function( newId ){
        this.historyId = newId;
        this._setUpWebStorage();
    },

    /** Set up client side storage. Currently PersistanStorage keyed under 'history:<id>' */
    _setUpWebStorage : function( initialSettings ){
        // TODO: use initialSettings
        if( !this.historyId ){ return; }
        this.storage = new HISTORY_PREFS.HistoryPrefs({
            id: HISTORY_PREFS.HistoryPrefs.historyStorageKey( this.historyId )
        });
        this.trigger( 'new-storage', this.storage, this );

        this.on({
            'include-deleted' : function( newVal ){
                this.storage.includeDeleted( newVal );
            },
            'include-hidden' : function( newVal ){
                this.storage.includeHidden( newVal );
            }
        });

        this.includeDeleted = this.storage.includeDeleted() || false;
        this.includeHidden  = this.storage.includeHidden()  || false;
        return this;
    },

    // ........................................................................ common queries
    /** @type {Object} map of collection available sorting orders containing comparator fns */
    comparators : _.extend( _.clone( _super.prototype.comparators ), {
        'name'       : BASE_MVC.buildComparator( 'name', { ascending: true }),
        'name-dsc'   : BASE_MVC.buildComparator( 'name', { ascending: false }),
        'hid'        : BASE_MVC.buildComparator( 'hid',  { ascending: false }),
        'hid-asc'    : BASE_MVC.buildComparator( 'hid',  { ascending: true }),
    }),

    /** Get every model in this collection not in a 'ready' state (running). */
    running : function(){
        return this.filter( function( c ){ return !c.inReadyState(); });
    },

    /** return contents that are not ready and not deleted/hidden */
    runningAndActive : function(){
        return this.filter( function( c ){
            return ( !c.inReadyState() )
                && (  c.get( 'visible' ) )
                // TODO: deletedOrPurged?
                && ( !c.get( 'deleted' ) );
        });
    },

    /** Get the model with the given hid
     *  @param {Int} hid the hid to search for
     *  @returns {HistoryDatasetAssociation} the model with the given hid or undefined if not found
     */
    getByHid : function( hid ){
        // note: there *can* be more than one content with a given hid, this finds the first based on order
        return this.findWhere({ hid: hid });
    },

    /** return true if all contents have details */
    haveDetails : function(){
        return this.all( function( c ){ return c.hasDetails(); });
    },

    // ........................................................................ hidden / deleted
    /** return a new contents collection of only hidden items */
    hidden : function(){
        return this.filter( function( c ){ return c.hidden(); });
    },

    /** return a new contents collection of only hidden items */
    deleted : function(){
        return this.filter( function( c ){ return c.get( 'deleted' ); });
    },

    /** return a new contents collection of only hidden items */
    visibleAndUndeleted : function(){
        return this.filter( function( c ){
            return (  c.get( 'visible' ) )
                // TODO: deletedOrPurged?
                && ( !c.get( 'deleted' ) );
        });
    },

    /** create a setter in order to publish the change */
    setIncludeDeleted : function( setting, options ){
        if( _.isBoolean( setting ) && setting !== this.includeDeleted ){
            this.includeDeleted = setting;
            if( _.result( options, 'silent' ) ){ return; }
            this.trigger( 'include-deleted', setting, this );
        }
    },

    /** create a setter in order to publish the change */
    setIncludeHidden : function( setting, options ){
        if( _.isBoolean( setting ) && setting !== this.includeHidden ){
            this.includeHidden = setting;
            options = options || {};
            if( _.result( options, 'silent' ) ){ return; }
            this.trigger( 'include-hidden', setting, this );
        }
    },

    // ........................................................................ ajax
    // ............ controlled fetch collection
    /** override to get expanded ids from sessionStorage and pass to API as details */
    fetch : function( options ){
        options = options || {};
        if( this.historyId && !options.details ){
            var prefs = HISTORY_PREFS.HistoryPrefs.get( this.historyId ).toJSON();
            if( !_.isEmpty( prefs.expandedIds ) ){
                options.details = _.values( prefs.expandedIds ).join( ',' );
            }
        }
        return _super.prototype.fetch.call( this, options );
    },

    // ............. ControlledFetch stuff
    /** override to include the API versioning flag */
    _buildFetchData : function( options ){
        return _.extend( _super.prototype._buildFetchData.call( this, options ), {
            v : 'dev'
        });
    },

    /** Extend to include details and version */
    _fetchParams : _super.prototype._fetchParams.concat([
        // TODO: remove (the need for) both
        /** version */
        'v',
        /** dataset ids to get full details of */
        'details',
    ]),

    /** override to add deleted/hidden filters */
    _buildFetchFilters : function( options ){
        var superFilters = _super.prototype._buildFetchFilters.call( this, options ) || {};
        var filters = {};
        if( !this.includeDeleted ){
            filters.deleted = false;
            filters.purged = false;
        }
        if( !this.includeHidden ){
            filters.visible = true;
        }
        return _.defaults( superFilters, filters );
    },

    // ............ paginated collection
    getTotalItemCount : function(){
        return this.history.contentsShown();
    },

    // ............ history contents specific ajax
    /** override to filter requested contents to those updated after the Date 'since' */
    fetchUpdated : function( since, options ){
        if( since ){
            options = options || { filters: {} };
            options.remove = false;
            options.filters = {
                'update_time-ge' : since.toISOString(),
                // workflows will produce hidden datasets (non-output datasets) that still
                // need to be updated in the collection or they'll update forever
                // we can remove the default visible filter by using an 'empty' value
                visible          : ''
            };
        }
        return this.fetch( options );
    },

    /** fetch all the deleted==true contents of this collection */
    fetchDeleted : function( options ){
        options = options || {};
        var self = this;
        options.filters = _.extend( options.filters, {
            // all deleted, purged or not
            deleted : true,
            purged  : undefined
        });
        options.remove = false;

        self.trigger( 'fetching-deleted', self );
        return self.fetch( options )
            .always( function(){ self.trigger( 'fetching-deleted-done', self ); });
    },

    /** fetch all the visible==false contents of this collection */
    fetchHidden : function( options ){
        options = options || {};
        var self = this;
        options.filters = _.extend( options.filters, {
            visible : false
        });
        options.remove = false;

        self.trigger( 'fetching-hidden', self );
        return self.fetch( options )
            .always( function(){ self.trigger( 'fetching-hidden-done', self ); });
    },

    /** fetch detailed model data for all contents in this collection */
    fetchAllDetails : function( options ){
        options = options || {};
        var detailsFlag = { details: 'all' };
        options.data = _.extend( options.data || {}, detailsFlag );
        return this.fetch( options );
    },

    /** specialty fetch method for retrieving the element_counts of all hdcas in the history */
    fetchCollectionCounts : function( options ){
        options = options || {};
        options.keys = [ 'type_id', 'element_count' ].join( ',' );
        options.filters = _.extend( options.filters || {}, {
            history_content_type: 'dataset_collection',
        });
        options.remove = false;
        return this.fetch( options );
    },

    // ............. quasi-batch ops
    // TODO: to batch
    /** helper that fetches using filterParams then calls save on each fetched using updateWhat as the save params */
    _filterAndUpdate : function( filterParams, updateWhat ){
        var self = this;
        var idAttribute = self.model.prototype.idAttribute;
        var updateArgs = [ updateWhat ];

        return self.fetch({ filters: filterParams, remove: false })
            .then( function( fetched ){
                // convert filtered json array to model array
                fetched = fetched.reduce( function( modelArray, currJson, i ){
                    var model = self.get( currJson[ idAttribute ] );
                    return model? modelArray.concat( model ) : modelArray;
                }, []);
                return self.ajaxQueue( 'save', updateArgs, fetched );
            });
    },

    /** using a queue, perform ajaxFn on each of the models in this collection */
    ajaxQueue : function( ajaxFn, args, collection ){
        collection = collection || this.models;
        return new AJAX_QUEUE.AjaxQueue( collection.slice().reverse().map( function( content, i ){
            var fn = _.isString( ajaxFn )? content[ ajaxFn ] : ajaxFn;
            return function(){ return fn.apply( content, args ); };
        })).deferred;
    },

    /** fetch contents' details in batches of limitPerCall - note: only get searchable details here */
    progressivelyFetchDetails : function( options ){
        options = options || {};
        var deferred = jQuery.Deferred();
        var self = this;
        var limit = options.limitPerCall || self.limitPerProgressiveFetch;
        // TODO: only fetch tags and annotations if specifically requested
        var searchAttributes = HDA_MODEL.HistoryDatasetAssociation.prototype.searchAttributes;
        var detailKeys = searchAttributes.join( ',' );

        function _recursivelyFetch( offset ){
            offset = offset || 0;
            var _options = _.extend( _.clone( options ), {
                view    : 'summary',
                keys    : detailKeys,
                limit   : limit,
                offset  : offset,
                reset   : offset === 0,
                remove  : false
            });

            _.defer( function(){
                self.fetch.call( self, _options )
                    .fail( deferred.reject )
                    .done( function( response ){
                        deferred.notify( response, limit, offset );
                        if( response.length !== limit ){
                            self.allFetched = true;
                            deferred.resolve( response, limit, offset );

                        } else {
                            _recursivelyFetch( offset + limit );
                        }
                    });
            });
        }
        _recursivelyFetch();
        return deferred;
    },

    /** does some bit of JSON represent something that can be copied into this contents collection */
    isCopyable : function( contentsJSON ){
        var copyableModelClasses = [
            'HistoryDatasetAssociation',
            'HistoryDatasetCollectionAssociation'
        ];
        return ( ( _.isObject( contentsJSON ) && contentsJSON.id )
              && ( _.contains( copyableModelClasses, contentsJSON.model_class ) ) );
    },

    /** copy an existing, accessible hda into this collection */
    copy : function( json ){
        // TODO: somehow showhorn all this into 'save'
        var id, type, contentType;
        if( _.isString( json ) ){
            id = json;
            contentType = 'hda';
            type = 'dataset';
        } else {
            id = json.id;
            contentType = ({
                'HistoryDatasetAssociation' : 'hda',
                'LibraryDatasetDatasetAssociation' : 'ldda',
                'HistoryDatasetCollectionAssociation' : 'hdca'
            })[ json.model_class ] || 'hda';
            type = ( contentType === 'hdca'? 'dataset_collection' : 'dataset' );
        }
        var collection = this,
<<<<<<< HEAD
            xhr = jQuery.post( this.url(), {
                content : id,
                source  : contentType,
                type    : type,
                view    : 'detailed',
                keys    : 'create_time,update_time'
=======
            xhr = jQuery.ajax( this.url(), {
                method: 'POST',
                contentType: 'application/json',
                data: JSON.stringify({
                    content : id,
                    source  : contentType,
                    type    : type
                })
>>>>>>> e8f2a74f
            })
            .done( function( response ){
                collection.add([ response ], { parse: true });
            })
            .fail( function( error, status, message ){
                collection.trigger( 'error', collection, xhr, {},
                    'Error copying contents', { type: type, id: id, source: contentType });
            });
        return xhr;
    },

    /** create a new HDCA in this collection */
    createHDCA : function( elementIdentifiers, collectionType, name, options ){
        // normally collection.create returns the new model, but we need the promise from the ajax, so we fake create
        //precondition: elementIdentifiers is an array of plain js objects
        //  in the proper form to create the collectionType
        var hdca = this.model({
            history_content_type: 'dataset_collection',
            collection_type     : collectionType,
            history_id          : this.historyId,
            name                : name,
            // should probably be able to just send in a bunch of json here and restruct per class
            // note: element_identifiers is now (incorrectly) an attribute
            element_identifiers : elementIdentifiers
        // do not create the model on the client until the ajax returns
        });
        return hdca.save( options );
    },

    // ........................................................................ searching
    /** return true if all contents have the searchable attributes */
    haveSearchDetails : function(){
        return this.allFetched && this.all( function( content ){
            // null (which is a valid returned annotation value)
            // will return false when using content.has( 'annotation' )
            //TODO: a bit hacky - formalize
            return _.has( content.attributes, 'annotation' );
        });
    },

    /** return a new collection of contents whose attributes contain the substring matchesWhat */
    matches : function( matchesWhat ){
        return this.filter( function( content ){
            return content.matches( matchesWhat );
        });
    },

    // ........................................................................ misc
    /** In this override, copy the historyId to the clone */
    clone : function(){
        var clone = Backbone.Collection.prototype.clone.call( this );
        clone.historyId = this.historyId;
        return clone;
    },

    /** String representation. */
    toString : function(){
         return ([ 'HistoryContents(', [ this.historyId, this.length ].join(), ')' ].join( '' ));
    }
});


//==============================================================================
    return {
        HistoryContents : HistoryContents
    };
});<|MERGE_RESOLUTION|>--- conflicted
+++ resolved
@@ -401,14 +401,6 @@
             type = ( contentType === 'hdca'? 'dataset_collection' : 'dataset' );
         }
         var collection = this,
-<<<<<<< HEAD
-            xhr = jQuery.post( this.url(), {
-                content : id,
-                source  : contentType,
-                type    : type,
-                view    : 'detailed',
-                keys    : 'create_time,update_time'
-=======
             xhr = jQuery.ajax( this.url(), {
                 method: 'POST',
                 contentType: 'application/json',
@@ -417,7 +409,6 @@
                     source  : contentType,
                     type    : type
                 })
->>>>>>> e8f2a74f
             })
             .done( function( response ){
                 collection.add([ response ], { parse: true });
