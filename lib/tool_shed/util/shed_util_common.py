import json
import logging
import os
import re
import shutil
import socket
import string
from urllib2 import HTTPError
from operator import itemgetter

import sqlalchemy.orm.exc
from sqlalchemy import and_, false, or_, true

from galaxy import util
from galaxy.web import url_for
from galaxy.util import checkers
from tool_shed.util import basic_util
from tool_shed.util import common_util
from tool_shed.util import encoding_util
from tool_shed.util import hg_util

log = logging.getLogger( __name__ )

MAX_CONTENT_SIZE = 1048576
DATATYPES_CONFIG_FILENAME = 'datatypes_conf.xml'
REPOSITORY_DATA_MANAGER_CONFIG_FILENAME = 'data_manager_conf.xml'

new_repo_email_alert_template = """
Sharable link:         ${sharable_link}
Repository name:       ${repository_name}
Revision:              ${revision}
Change description:
${description}

Uploaded by:           ${username}
Date content uploaded: ${display_date}

${content_alert_str}

-----------------------------------------------------------------------------
This change alert was sent from the Galaxy tool shed hosted on the server
"${host}"
-----------------------------------------------------------------------------
You received this alert because you registered to receive email when
new repositories were created in the Galaxy tool shed named "${host}".
-----------------------------------------------------------------------------
"""

email_alert_template = """
Sharable link:         ${sharable_link}
Repository name:       ${repository_name}
Revision:              ${revision}
Change description:
${description}

Changed by:     ${username}
Date of change: ${display_date}

${content_alert_str}

-----------------------------------------------------------------------------
This change alert was sent from the Galaxy tool shed hosted on the server
"${host}"
-----------------------------------------------------------------------------
You received this alert because you registered to receive email whenever
changes were made to the repository named "${repository_name}".
-----------------------------------------------------------------------------
"""

contact_owner_template = """
GALAXY TOOL SHED REPOSITORY MESSAGE
------------------------

The user '${username}' sent you the following message regarding your tool shed
repository named '${repository_name}'.  You can respond by sending a reply to
the user's email address: ${email}.
-----------------------------------------------------------------------------
${message}
-----------------------------------------------------------------------------
This message was sent from the Galaxy Tool Shed instance hosted on the server
'${host}'
"""


def can_eliminate_repository_dependency(metadata_dict, tool_shed_url, name, owner):
    """
    Determine if the relationship between a repository_dependency record
    associated with a tool_shed_repository record on the Galaxy side
    can be eliminated.
    """
    rd_dict = metadata_dict.get('repository_dependencies', {})
    rd_tups = rd_dict.get( 'repository_dependencies', [] )
    for rd_tup in rd_tups:
        tsu, n, o, none1, none2, none3 = common_util.parse_repository_dependency_tuple(rd_tup)
        if tsu == tool_shed_url and n == name and o == owner:
            # The repository dependency is current, so keep it.
            return False
    return True


def can_eliminate_tool_dependency(metadata_dict, name, type, version):
    """
    Determine if the relationship between a tool_dependency record
    associated with a tool_shed_repository record on the Galaxy side
    can be eliminated.
    """
    td_dict = metadata_dict.get('tool_dependencies', {})
    for td_key, td_val in td_dict.items():
        n = td_val.get('name', None)
        t = td_val.get('type', None)
        v = td_val.get('version', None)
        if n == name and t == type and v == version:
            # The tool dependency is current, so keep it.
            return False
    return True


def clean_dependency_relationships(trans, metadata_dict, tool_shed_repository, tool_shed_url):
    """
    Repositories of type tool_dependency_definition allow for defining a
    package dependency at some point in the change log and then removing the
    dependency later in the change log.  This function keeps the dependency
    relationships on the Galaxy side current by deleting database records
    that defined the now-broken relationships.
    """
    for rrda in tool_shed_repository.required_repositories:
        rd = rrda.repository_dependency
        r = rd.repository
        if can_eliminate_repository_dependency(metadata_dict, tool_shed_url, r.name, r.owner):
            trans.install_model.context.delete(rrda)
            trans.install_model.context.flush()
    for td in tool_shed_repository.tool_dependencies:
        if can_eliminate_tool_dependency(metadata_dict, td.name, td.type, td.version):
            trans.install_model.context.delete(td)
            trans.install_model.context.flush()


def create_or_update_tool_shed_repository( app, name, description, installed_changeset_revision, ctx_rev, repository_clone_url,
                                           metadata_dict, status, current_changeset_revision=None, owner='', dist_to_shed=False ):
    """
    Update a tool shed repository record in the Galaxy database with the new information received.
    If a record defined by the received tool shed, repository name and owner does not exist, create
    a new record with the received information.
    """
    # The received value for dist_to_shed will be True if the ToolMigrationManager is installing a repository
    # that contains tools or datatypes that used to be in the Galaxy distribution, but have been moved
    # to the main Galaxy tool shed.
    if current_changeset_revision is None:
        # The current_changeset_revision is not passed if a repository is being installed for the first
        # time.  If a previously installed repository was later uninstalled, this value should be received
        # as the value of that change set to which the repository had been updated just prior to it being
        # uninstalled.
        current_changeset_revision = installed_changeset_revision
    context = app.install_model.context
    tool_shed = get_tool_shed_from_clone_url( repository_clone_url )
    if not owner:
        owner = get_repository_owner_from_clone_url( repository_clone_url )
    includes_datatypes = 'datatypes' in metadata_dict
    if status in [ app.install_model.ToolShedRepository.installation_status.DEACTIVATED ]:
        deleted = True
        uninstalled = False
    elif status in [ app.install_model.ToolShedRepository.installation_status.UNINSTALLED ]:
        deleted = True
        uninstalled = True
    else:
        deleted = False
        uninstalled = False
    tool_shed_repository = \
        get_installed_repository( app, tool_shed=tool_shed, name=name, owner=owner, installed_changeset_revision=installed_changeset_revision )
    if tool_shed_repository:
        log.debug( "Updating an existing row for repository '%s' in the tool_shed_repository table, status set to '%s'." %
                   ( str( name ), str( status ) ) )
        tool_shed_repository.description = description
        tool_shed_repository.changeset_revision = current_changeset_revision
        tool_shed_repository.ctx_rev = ctx_rev
        tool_shed_repository.metadata = metadata_dict
        tool_shed_repository.includes_datatypes = includes_datatypes
        tool_shed_repository.deleted = deleted
        tool_shed_repository.uninstalled = uninstalled
        tool_shed_repository.status = status
    else:
        log.debug( "Adding new row for repository '%s' in the tool_shed_repository table, status set to '%s'." %
                   ( str( name ), str( status ) ) )
        tool_shed_repository = \
            app.install_model.ToolShedRepository( tool_shed=tool_shed,
                                                  name=name,
                                                  description=description,
                                                  owner=owner,
                                                  installed_changeset_revision=installed_changeset_revision,
                                                  changeset_revision=current_changeset_revision,
                                                  ctx_rev=ctx_rev,
                                                  metadata=metadata_dict,
                                                  includes_datatypes=includes_datatypes,
                                                  dist_to_shed=dist_to_shed,
                                                  deleted=deleted,
                                                  uninstalled=uninstalled,
                                                  status=status )
    context.add( tool_shed_repository )
    context.flush()
    return tool_shed_repository


def extract_components_from_tuple( repository_components_tuple ):
    '''Extract the repository components from the provided tuple in a backward-compatible manner.'''
    toolshed = repository_components_tuple[ 0 ]
    name = repository_components_tuple[ 1 ]
    owner = repository_components_tuple[ 2 ]
    changeset_revision = repository_components_tuple[ 3 ]
    components_list = [ toolshed, name, owner, changeset_revision ]
    if len( repository_components_tuple ) == 5:
        toolshed, name, owner, changeset_revision, prior_installation_required = repository_components_tuple
        components_list = [ toolshed, name, owner, changeset_revision, prior_installation_required ]
    elif len( repository_components_tuple ) == 6:
        toolshed, name, owner, changeset_revision, prior_installation_required, only_if_compiling_contained_td = repository_components_tuple
        components_list = [ toolshed, name, owner, changeset_revision, prior_installation_required, only_if_compiling_contained_td ]
    return components_list


def generate_sharable_link_for_repository_in_tool_shed( repository, changeset_revision=None ):
    """Generate the URL for sharing a repository that is in the tool shed."""
    base_url = url_for( '/', qualified=True ).rstrip( '/' )
    protocol, base = base_url.split( '://' )
    sharable_url = '%s://%s/view/%s/%s' % ( protocol, base, repository.user.username, repository.name )
    if changeset_revision:
        sharable_url += '/%s' % changeset_revision
    return sharable_url


def generate_tool_guid( repository_clone_url, tool ):
    """
    Generate a guid for the installed tool.  It is critical that this guid matches the guid for
    the tool in the Galaxy tool shed from which it is being installed.  The form of the guid is
    <tool shed host>/repos/<repository owner>/<repository name>/<tool id>/<tool version>
    """
    tmp_url = common_util.remove_protocol_and_user_from_clone_url( repository_clone_url )
    return '%s/%s/%s' % ( tmp_url, tool.id, tool.version )


def generate_tool_shed_repository_install_dir( repository_clone_url, changeset_revision ):
    """
    Generate a repository installation directory that guarantees repositories with the same
    name will always be installed in different directories.  The tool path will be of the form:
    <tool shed url>/repos/<repository owner>/<repository name>/<installed changeset revision>
    """
    tmp_url = common_util.remove_protocol_and_user_from_clone_url( repository_clone_url )
    # Now tmp_url is something like: bx.psu.edu:9009/repos/some_username/column
    items = tmp_url.split( '/repos/' )
    tool_shed_url = items[ 0 ]
    repo_path = items[ 1 ]
    tool_shed_url = common_util.remove_port_from_tool_shed_url( tool_shed_url )
    return common_util.url_join( tool_shed_url, pathspec=[ 'repos', repo_path, changeset_revision ] )


def get_absolute_path_to_file_in_repository( repo_files_dir, file_name ):
    """Return the absolute path to a specified disk file contained in a repository."""
    stripped_file_name = basic_util.strip_path( file_name )
    file_path = None
    for root, dirs, files in os.walk( repo_files_dir ):
        if root.find( '.hg' ) < 0:
            for name in files:
                if name == stripped_file_name:
                    return os.path.abspath( os.path.join( root, name ) )
    return file_path


def get_categories( app ):
    """Get all categories from the database."""
    sa_session = app.model.context.current
    return sa_session.query( app.model.Category ) \
                     .filter( app.model.Category.table.c.deleted == false() ) \
                     .order_by( app.model.Category.table.c.name ) \
                     .all()


def get_category( app, id ):
    """Get a category from the database."""
    sa_session = app.model.context.current
    return sa_session.query( app.model.Category ).get( app.security.decode_id( id ) )


def get_category_by_name( app, name ):
    """Get a category from the database via name."""
    sa_session = app.model.context.current
    try:
        return sa_session.query( app.model.Category ).filter_by( name=name ).one()
    except sqlalchemy.orm.exc.NoResultFound:
        return None


def get_ctx_rev( app, tool_shed_url, name, owner, changeset_revision ):
    """
    Send a request to the tool shed to retrieve the ctx_rev for a repository defined by the
    combination of a name, owner and changeset revision.
    """
    tool_shed_url = common_util.get_tool_shed_url_from_tool_shed_registry( app, tool_shed_url )
    params = dict( name=name, owner=owner, changeset_revision=changeset_revision )
    pathspec = [ 'repository', 'get_ctx_rev' ]
    ctx_rev = common_util.tool_shed_get( app, tool_shed_url, pathspec=pathspec, params=params )
    return ctx_rev


def get_current_repository_metadata_for_changeset_revision( app, repository, changeset_revision ):
    encoded_repository_id = app.security.encode_id( repository.id )
    repository_metadata = get_repository_metadata_by_changeset_revision( app,
                                                                         encoded_repository_id,
                                                                         changeset_revision )
    if repository_metadata:
        return repository_metadata
    # The installable changeset_revision may have been changed because it was "moved ahead"
    # in the repository changelog.
    repo = hg_util.get_repo_for_repository( app, repository=repository, repo_path=None, create=False )
    updated_changeset_revision = get_next_downloadable_changeset_revision( repository,
                                                                           repo,
                                                                           after_changeset_revision=changeset_revision )
    if updated_changeset_revision:
        repository_metadata = get_repository_metadata_by_changeset_revision( app,
                                                                             encoded_repository_id,
                                                                             updated_changeset_revision )
        if repository_metadata:
            return repository_metadata
    return None


def get_ids_of_tool_shed_repositories_being_installed( app, as_string=False ):
    installing_repository_ids = []
    new_status = app.install_model.ToolShedRepository.installation_status.NEW
    cloning_status = app.install_model.ToolShedRepository.installation_status.CLONING
    setting_tool_versions_status = app.install_model.ToolShedRepository.installation_status.SETTING_TOOL_VERSIONS
    installing_dependencies_status = app.install_model.ToolShedRepository.installation_status.INSTALLING_TOOL_DEPENDENCIES
    loading_datatypes_status = app.install_model.ToolShedRepository.installation_status.LOADING_PROPRIETARY_DATATYPES
    for tool_shed_repository in \
        app.install_model.context.query( app.install_model.ToolShedRepository ) \
                                 .filter( or_( app.install_model.ToolShedRepository.status == new_status,
                                               app.install_model.ToolShedRepository.status == cloning_status,
                                               app.install_model.ToolShedRepository.status == setting_tool_versions_status,
                                               app.install_model.ToolShedRepository.status == installing_dependencies_status,
                                               app.install_model.ToolShedRepository.status == loading_datatypes_status ) ):
        installing_repository_ids.append( app.security.encode_id( tool_shed_repository.id ) )
    if as_string:
        return ','.join( installing_repository_ids )
    return installing_repository_ids


def get_latest_downloadable_changeset_revision( app, repository, repo=None ):
    if repo is None:
        repo = hg_util.get_repo_for_repository( app, repository=repository, repo_path=None, create=False )
    repository_tip = repository.tip( app )
    repository_metadata = get_repository_metadata_by_changeset_revision( app, app.security.encode_id( repository.id ), repository_tip )
    if repository_metadata and repository_metadata.downloadable:
        return repository_tip
    changeset_revisions = [ revision[ 1 ] for revision in get_metadata_revisions( repository, repo ) ]
    if changeset_revisions:
        return changeset_revisions[ -1 ]
    return hg_util.INITIAL_CHANGELOG_HASH


def get_tool_dependency_definition_metadata_from_tool_shed( app, tool_shed_url, name, owner ):
    """
    Send a request to the tool shed to retrieve the current metadata for a
    repository of type tool_dependency_definition defined by the combination
    of a name and owner.
    """
    tool_shed_url = common_util.get_tool_shed_url_from_tool_shed_registry( app, tool_shed_url )
    params = dict( name=name, owner=owner )
    pathspec = [ 'repository', 'get_tool_dependency_definition_metadata' ]
    metadata = common_util.tool_shed_get( app, tool_shed_url, pathspec=pathspec, params=params )
    return metadata


def get_metadata_changeset_revisions( repository, repo ):
    """
    Return an unordered list of changeset_revisions and changeset numbers that are defined as installable.
    """
    changeset_tups = []
    for repository_metadata in repository.downloadable_revisions:
        ctx = hg_util.get_changectx_for_changeset( repo, repository_metadata.changeset_revision )
        if ctx:
            rev = ctx.rev()
        else:
            rev = -1
        changeset_tups.append( ( rev, repository_metadata.changeset_revision ) )
    return sorted( changeset_tups )


def get_next_downloadable_changeset_revision( repository, repo, after_changeset_revision ):
    """
    Return the installable changeset_revision in the repository changelog after the changeset to which
    after_changeset_revision refers.  If there isn't one, return None.
    """
    changeset_revisions = [ revision[ 1 ] for revision in get_metadata_revisions( repository, repo ) ]
    if len( changeset_revisions ) == 1:
        changeset_revision = changeset_revisions[ 0 ]
        if changeset_revision == after_changeset_revision:
            return None
    found_after_changeset_revision = False
    for changeset in repo.changelog:
        changeset_revision = str( repo.changectx( changeset ) )
        if found_after_changeset_revision:
            if changeset_revision in changeset_revisions:
                return changeset_revision
        elif not found_after_changeset_revision and changeset_revision == after_changeset_revision:
            # We've found the changeset in the changelog for which we need to get the next downloadable changeset.
            found_after_changeset_revision = True
    return None


def get_next_prior_import_or_install_required_dict_entry( prior_required_dict, processed_tsr_ids ):
    """
    This method is used in the Tool Shed when exporting a repository and its dependencies, and in Galaxy
    when a repository and its dependencies are being installed.  The order in which the prior_required_dict
    is processed is critical in order to ensure that the ultimate repository import or installation order is
    correctly defined.  This method determines the next key / value pair from the received prior_required_dict
    that should be processed.
    """
    # Return the first key / value pair that is not yet processed and whose value is an empty list.
    for key, value in prior_required_dict.items():
        if key in processed_tsr_ids:
            continue
        if not value:
            return key
    # Return the first key / value pair that is not yet processed and whose ids in value are all included
    # in processed_tsr_ids.
    for key, value in prior_required_dict.items():
        if key in processed_tsr_ids:
            continue
        all_contained = True
        for required_repository_id in value:
            if required_repository_id not in processed_tsr_ids:
                all_contained = False
                break
        if all_contained:
            return key
    # Return the first key / value pair that is not yet processed.  Hopefully this is all that is necessary
    # at this point.
    for key, value in prior_required_dict.items():
        if key in processed_tsr_ids:
            continue
        return key


def get_metadata_revisions( repository, repo, sort_revisions=True, reverse=False, downloadable=True ):
    """
    Return a list of changesets for the provided repository.
    """
    if downloadable:
        metadata_revisions = repository.downloadable_revisions
    else:
        metadata_revisions = repository.metadata_revisions
    changeset_tups = []
    for repository_metadata in metadata_revisions:
        ctx = hg_util.get_changectx_for_changeset( repo, repository_metadata.changeset_revision )
        if ctx:
            rev = '%04d' % ctx.rev()
        else:
            rev = -1
        changeset_tups.append( ( rev, repository_metadata.changeset_revision ) )
    if sort_revisions:
        changeset_tups.sort( key=itemgetter( 0 ), reverse=reverse )
    return changeset_tups


def get_prior_import_or_install_required_dict( app, tsr_ids, repo_info_dicts ):
    """
    This method is used in the Tool Shed when exporting a repository and its dependencies,
    and in Galaxy when a repository and its dependencies are being installed.  Return a
    dictionary whose keys are the received tsr_ids and whose values are a list of tsr_ids,
    each of which is contained in the received list of tsr_ids and whose associated repository
    must be imported or installed prior to the repository associated with the tsr_id key.
    """
    # Initialize the dictionary.
    prior_import_or_install_required_dict = {}
    for tsr_id in tsr_ids:
        prior_import_or_install_required_dict[ tsr_id ] = []
    # Inspect the repository dependencies for each repository about to be installed and populate the dictionary.
    for repo_info_dict in repo_info_dicts:
        repository, repository_dependencies = get_repository_and_repository_dependencies_from_repo_info_dict( app, repo_info_dict )
        if repository:
            encoded_repository_id = app.security.encode_id( repository.id )
            if encoded_repository_id in tsr_ids:
                # We've located the database table record for one of the repositories we're about to install, so find out if it has any repository
                # dependencies that require prior installation.
                prior_import_or_install_ids = get_repository_ids_requiring_prior_import_or_install( app, tsr_ids, repository_dependencies )
                prior_import_or_install_required_dict[ encoded_repository_id ] = prior_import_or_install_ids
    return prior_import_or_install_required_dict


def get_repo_info_tuple_contents( repo_info_tuple ):
    """Take care in handling the repo_info_tuple as it evolves over time as new tool shed features are introduced."""
    if len( repo_info_tuple ) == 6:
        description, repository_clone_url, changeset_revision, ctx_rev, repository_owner, tool_dependencies = repo_info_tuple
        repository_dependencies = None
    elif len( repo_info_tuple ) == 7:
        description, repository_clone_url, changeset_revision, ctx_rev, repository_owner, repository_dependencies, tool_dependencies = repo_info_tuple
    return description, repository_clone_url, changeset_revision, ctx_rev, repository_owner, repository_dependencies, tool_dependencies


def get_repositories_by_category( app, category_id ):
    sa_session = app.model.context.current
    resultset = sa_session.query( app.model.Category ).get( category_id )
<<<<<<< HEAD
    return [ repo.repository.to_dict( value_mapper={ 'id': app.security.encode_id, 'user_id': app.security.encode_id } ) for repo in resultset.repositories ]
=======
    repositories = []
    default_value_mapper = { 'id': app.security.encode_id, 'user_id': app.security.encode_id }
    for row in resultset.repositories:
        repository_dict = row.repository.to_dict( value_mapper=default_value_mapper )
        repository_dict[ 'metadata' ] = {}
        for changeset, changehash in row.repository.installable_revisions( app ):
            encoded_id = app.security.encode_id( row.repository.id )
            metadata = get_repository_metadata_by_changeset_revision( app, encoded_id, changehash )
            repository_dict[ 'metadata' ][ '%s:%s' % ( changeset, changehash ) ] = metadata.to_dict( value_mapper=default_value_mapper )
        repositories.append( repository_dict )
    return repositories
>>>>>>> 02ed07ca


def get_repository_and_repository_dependencies_from_repo_info_dict( app, repo_info_dict ):
    """Return a tool_shed_repository or repository record defined by the information in the received repo_info_dict."""
    repository_name = repo_info_dict.keys()[ 0 ]
    repo_info_tuple = repo_info_dict[ repository_name ]
    description, repository_clone_url, changeset_revision, ctx_rev, repository_owner, repository_dependencies, tool_dependencies = \
        get_repo_info_tuple_contents( repo_info_tuple )
    if hasattr( app, "install_model" ):
        # In a tool shed client (Galaxy, or something install repositories like Galaxy)
        tool_shed = get_tool_shed_from_clone_url( repository_clone_url )
        repository = get_repository_for_dependency_relationship( app, tool_shed, repository_name, repository_owner, changeset_revision )
    else:
        # We're in the tool shed.
        repository = get_repository_by_name_and_owner( app, repository_name, repository_owner )
    return repository, repository_dependencies


def get_repository_by_id( app, id ):
    """Get a repository from the database via id."""
    if is_tool_shed_client( app ):
        return app.install_model.context.query( app.install_model.ToolShedRepository ).get( app.security.decode_id( id ) )
    else:
        sa_session = app.model.context.current
        return sa_session.query( app.model.Repository ).get( app.security.decode_id( id ) )


def get_repository_by_name( app, name ):
    """Get a repository from the database via name."""
    repository_query = get_repository_query( app )
    return repository_query.filter_by( name=name ).first()


def get_repository_by_name_and_owner( app, name, owner ):
    """Get a repository from the database via name and owner"""
    repository_query = get_repository_query( app )
    if is_tool_shed_client( app ):
        return repository_query \
            .filter( and_( app.install_model.ToolShedRepository.table.c.name == name,
                           app.install_model.ToolShedRepository.table.c.owner == owner ) ) \
            .first()
    # We're in the tool shed.
    user = get_user_by_username( app, owner )
    if user:
        return repository_query \
            .filter( and_( app.model.Repository.table.c.name == name,
                           app.model.Repository.table.c.user_id == user.id ) ) \
            .first()
    return None


def get_repository_dependency_types( repository_dependencies ):
    """
    Inspect the received list of repository_dependencies tuples and return boolean values
    for has_repository_dependencies and has_repository_dependencies_only_if_compiling_contained_td.
    """
    # Set has_repository_dependencies, which will be True only if at least one repository_dependency
    # is defined with the value of
    # only_if_compiling_contained_td as False.
    has_repository_dependencies = False
    for rd_tup in repository_dependencies:
        tool_shed, name, owner, changeset_revision, prior_installation_required, only_if_compiling_contained_td = \
            common_util.parse_repository_dependency_tuple( rd_tup )
        if not util.asbool( only_if_compiling_contained_td ):
            has_repository_dependencies = True
            break
    # Set has_repository_dependencies_only_if_compiling_contained_td, which will be True only if at
    # least one repository_dependency is defined with the value of only_if_compiling_contained_td as True.
    has_repository_dependencies_only_if_compiling_contained_td = False
    for rd_tup in repository_dependencies:
        tool_shed, name, owner, changeset_revision, prior_installation_required, only_if_compiling_contained_td = \
            common_util.parse_repository_dependency_tuple( rd_tup )
        if util.asbool( only_if_compiling_contained_td ):
            has_repository_dependencies_only_if_compiling_contained_td = True
            break
    return has_repository_dependencies, has_repository_dependencies_only_if_compiling_contained_td


def get_repository_for_dependency_relationship( app, tool_shed, name, owner, changeset_revision ):
    """
    Return an installed tool_shed_repository database record that is defined by either the current changeset
    revision or the installed_changeset_revision.
    """
    # This method is used only in Galaxy, not the Tool Shed.  We store the port (if one exists) in the database.
    tool_shed = common_util.remove_protocol_from_tool_shed_url( tool_shed )
    if tool_shed is None or name is None or owner is None or changeset_revision is None:
        message = "Unable to retrieve the repository record from the database because one or more of the following "
        message += "required parameters is None: tool_shed: %s, name: %s, owner: %s, changeset_revision: %s " % \
            ( str( tool_shed ), str( name ), str( owner ), str( changeset_revision ) )
        raise Exception( message )
    repository = get_installed_repository( app=app,
                                           tool_shed=tool_shed,
                                           name=name,
                                           owner=owner,
                                           installed_changeset_revision=changeset_revision )
    if not repository:
        repository = get_installed_repository( app=app,
                                               tool_shed=tool_shed,
                                               name=name,
                                               owner=owner,
                                               changeset_revision=changeset_revision )
    if not repository:
        tool_shed_url = common_util.get_tool_shed_url_from_tool_shed_registry( app, tool_shed )
        repository_clone_url = os.path.join( tool_shed_url, 'repos', owner, name )
        repo_info_tuple = (None, repository_clone_url, changeset_revision, None, owner, None, None)
        repository, pcr = repository_was_previously_installed( app, tool_shed_url, name, repo_info_tuple )
    if not repository:
        # The received changeset_revision is no longer installable, so get the next changeset_revision
        # in the repository's changelog in the tool shed that is associated with repository_metadata.
        tool_shed_url = common_util.get_tool_shed_url_from_tool_shed_registry( app, tool_shed )
        params = dict( name=name, owner=owner, changeset_revision=changeset_revision )
        pathspec = [ 'repository', 'next_installable_changeset_revision' ]
        text = common_util.tool_shed_get( app, tool_shed_url, pathspec=pathspec, params=params )
        if text:
            repository = get_installed_repository( app=app,
                                                   tool_shed=tool_shed,
                                                   name=name,
                                                   owner=owner,
                                                   changeset_revision=text )
    return repository


def get_repository_file_contents( app, file_path, repository_id ):
    """Return the display-safe contents of a repository file for display in a browser."""
    safe_str = ''
    if not is_path_within_repo( app, file_path, repository_id ):
        log.warning( 'Request tries to access a file outside of the repository location. File path: %s', file_path )
        return 'Invalid file path'
    # Symlink targets are checked by is_path_within_repo
    if os.path.islink( file_path ):
        safe_str = 'link to: ' + basic_util.to_html_string( os.readlink( file_path ) )
        return safe_str
    elif checkers.is_gzip( file_path ):
        return '<br/>gzip compressed file<br/>'
    elif checkers.is_bz2( file_path ):
        return '<br/>bz2 compressed file<br/>'
    elif checkers.check_zip( file_path ):
        return '<br/>zip compressed file<br/>'
    elif checkers.check_binary( file_path ):
        return '<br/>Binary file<br/>'
    else:
        for i, line in enumerate( open( file_path ) ):
            safe_str = '%s%s' % ( safe_str, basic_util.to_html_string( line ) )
            # Stop reading after string is larger than MAX_CONTENT_SIZE.
            if len( safe_str ) > MAX_CONTENT_SIZE:
                large_str = \
                    '<br/>File contents truncated because file size is larger than maximum viewing size of %s<br/>' % \
                    util.nice_size( MAX_CONTENT_SIZE )
                safe_str = '%s%s' % ( safe_str, large_str )
                break

        if len( safe_str ) > basic_util.MAX_DISPLAY_SIZE:
            # Eliminate the middle of the file to display a file no larger than basic_util.MAX_DISPLAY_SIZE.
            # This may not be ideal if the file is larger than MAX_CONTENT_SIZE.
            join_by_str = \
                "<br/><br/>...some text eliminated here because file size is larger than maximum viewing size of %s...<br/><br/>" % \
                util.nice_size( basic_util.MAX_DISPLAY_SIZE )
            safe_str = util.shrink_string_by_size( safe_str,
                                                   basic_util.MAX_DISPLAY_SIZE,
                                                   join_by=join_by_str,
                                                   left_larger=True,
                                                   beginning_on_size_error=True )
        return safe_str


def get_repository_files( folder_path ):
    """Return the file hierarchy of a tool shed repository."""
    contents = []
    for item in os.listdir( folder_path ):
        # Skip .hg directories
        if item.startswith( '.hg' ):
            continue
        contents.append( item )
    if contents:
        contents.sort()
    return contents


def get_repository_from_refresh_on_change( app, **kwd ):
    # The changeset_revision_select_field in several grids performs a refresh_on_change which sends in request parameters like
    # changeset_revison_1, changeset_revision_2, etc.  One of the many select fields on the grid performed the refresh_on_change,
    # so we loop through all of the received values to see which value is not the repository tip.  If we find it, we know the
    # refresh_on_change occurred and we have the necessary repository id and change set revision to pass on.
    repository_id = None
    v = None
    for k, v in kwd.items():
        changeset_revision_str = 'changeset_revision_'
        if k.startswith( changeset_revision_str ):
            repository_id = app.security.encode_id( int( k.lstrip( changeset_revision_str ) ) )
            repository = get_repository_in_tool_shed( app, repository_id )
            if repository.tip( app ) != v:
                return v, repository
    # This should never be reached - raise an exception?
    return v, None


def get_repository_ids_requiring_prior_import_or_install( app, tsr_ids, repository_dependencies ):
    """
    This method is used in the Tool Shed when exporting a repository and its dependencies,
    and in Galaxy when a repository and its dependencies are being installed.  Inspect the
    received repository_dependencies and determine if the encoded id of each required
    repository is in the received tsr_ids.  If so, then determine whether that required
    repository should be imported / installed prior to its dependent repository.  Return a
    list of encoded repository ids, each of which is contained in the received list of tsr_ids,
    and whose associated repositories must be imported / installed prior to the dependent
    repository associated with the received repository_dependencies.
    """
    prior_tsr_ids = []
    if repository_dependencies:
        for key, rd_tups in repository_dependencies.items():
            if key in [ 'description', 'root_key' ]:
                continue
            for rd_tup in rd_tups:
                tool_shed, \
                    name, \
                    owner, \
                    changeset_revision, \
                    prior_installation_required, \
                    only_if_compiling_contained_td = \
                    common_util.parse_repository_dependency_tuple( rd_tup )
                # If only_if_compiling_contained_td is False, then the repository dependency
                # is not required to be installed prior to the dependent repository even if
                # prior_installation_required is True.  This is because the only meaningful
                # content of the repository dependency is its contained tool dependency, which
                # is required in order to compile the dependent repository's tool dependency.
                # In the scenario where the repository dependency is not installed prior to the
                # dependent repository's tool dependency compilation process, the tool dependency
                # compilation framework will install the repository dependency prior to compilation
                # of the dependent repository's tool dependency.
                if not util.asbool( only_if_compiling_contained_td ):
                    if util.asbool( prior_installation_required ):
                        if is_tool_shed_client( app ):
                            # We store the port, if one exists, in the database.
                            tool_shed = common_util.remove_protocol_from_tool_shed_url( tool_shed )
                            repository = get_repository_for_dependency_relationship( app,
                                                                                     tool_shed,
                                                                                     name,
                                                                                     owner,
                                                                                     changeset_revision )
                        else:
                            repository = get_repository_by_name_and_owner( app, name, owner )
                        if repository:
                            encoded_repository_id = app.security.encode_id( repository.id )
                            if encoded_repository_id in tsr_ids:
                                prior_tsr_ids.append( encoded_repository_id )
    return prior_tsr_ids


def get_repository_in_tool_shed( app, id ):
    """Get a repository on the tool shed side from the database via id."""
    sa_session = app.model.context.current
    return sa_session.query( app.model.Repository ).get( app.security.decode_id( id ) )


def get_repository_categories( app, id ):
    """Get categories of a repository on the tool shed side from the database via id"""
    sa_session = app.model.context.current
    return sa_session.query( app.model.RepositoryCategoryAssociation ) \
        .filter(app.model.RepositoryCategoryAssociation.table.c.repository_id == app.security.decode_id( id ))


def get_repository_metadata_by_changeset_revision( app, id, changeset_revision ):
    """Get metadata for a specified repository change set from the database."""
    # Make sure there are no duplicate records, and return the single unique record for the changeset_revision.
    # Duplicate records were somehow created in the past.  The cause of this issue has been resolved, but we'll
    # leave this method as is for a while longer to ensure all duplicate records are removed.
    sa_session = app.model.context.current
    all_metadata_records = sa_session.query( app.model.RepositoryMetadata ) \
                                     .filter( and_( app.model.RepositoryMetadata.table.c.repository_id == app.security.decode_id( id ),
                                                    app.model.RepositoryMetadata.table.c.changeset_revision == changeset_revision ) ) \
                                     .order_by( app.model.RepositoryMetadata.table.c.update_time.desc() ) \
                                     .all()
    if len( all_metadata_records ) > 1:
        # Delete all records older than the last one updated.
        for repository_metadata in all_metadata_records[ 1: ]:
            sa_session.delete( repository_metadata )
            sa_session.flush()
        return all_metadata_records[ 0 ]
    elif all_metadata_records:
        return all_metadata_records[ 0 ]
    return None


def get_repository_owner( cleaned_repository_url ):
    """Gvien a "cleaned" repository clone URL, return the owner of the repository."""
    items = cleaned_repository_url.split( '/repos/' )
    repo_path = items[ 1 ]
    if repo_path.startswith( '/' ):
        repo_path = repo_path.replace( '/', '', 1 )
    return repo_path.lstrip( '/' ).split( '/' )[ 0 ]


def get_repository_owner_from_clone_url( repository_clone_url ):
    """Given a repository clone URL, return the owner of the repository."""
    tmp_url = common_util.remove_protocol_and_user_from_clone_url( repository_clone_url )
    return get_repository_owner( tmp_url )


def get_repository_query( app ):
    if is_tool_shed_client( app ):
        query = app.install_model.context.query( app.install_model.ToolShedRepository )
    else:
        query = app.model.context.query( app.model.Repository )
    return query


def get_repository_type_from_tool_shed( app, tool_shed_url, name, owner ):
    """
    Send a request to the tool shed to retrieve the type for a repository defined by the
    combination of a name and owner.
    """
    tool_shed_url = common_util.get_tool_shed_url_from_tool_shed_registry( app, tool_shed_url )
    params = dict( name=name, owner=owner )
    pathspec = [ 'repository', 'get_repository_type' ]
    repository_type = common_util.tool_shed_get( app, tool_shed_url, pathspec=pathspec, params=params )
    return repository_type


def get_tool_panel_config_tool_path_install_dir( app, repository ):
    """
    Return shed-related tool panel config, the tool_path configured in it, and the relative path to
    the directory where the repository is installed.  This method assumes all repository tools are
    defined in a single shed-related tool panel config.
    """
    tool_shed = common_util.remove_port_from_tool_shed_url( str( repository.tool_shed ) )
    relative_install_dir = '%s/repos/%s/%s/%s' % ( tool_shed,
                                                   str( repository.owner ),
                                                   str( repository.name ),
                                                   str( repository.installed_changeset_revision ) )
    # Get the relative tool installation paths from each of the shed tool configs.
    shed_config_dict = repository.get_shed_config_dict( app )
    if not shed_config_dict:
        # Just pick a semi-random shed config.
        for shed_config_dict in app.toolbox.dynamic_confs( include_migrated_tool_conf=True ):
            if ( repository.dist_to_shed and shed_config_dict[ 'config_filename' ] == app.config.migrated_tools_config ) \
                    or ( not repository.dist_to_shed and shed_config_dict[ 'config_filename' ] != app.config.migrated_tools_config ):
                break
    shed_tool_conf = shed_config_dict[ 'config_filename' ]
    tool_path = shed_config_dict[ 'tool_path' ]
    return shed_tool_conf, tool_path, relative_install_dir


def get_tool_path_by_shed_tool_conf_filename( app, shed_tool_conf ):
    """
    Return the tool_path config setting for the received shed_tool_conf file by searching the tool box's in-memory list of shed_tool_confs for the
    dictionary whose config_filename key has a value matching the received shed_tool_conf.
    """
    for shed_tool_conf_dict in app.toolbox.dynamic_confs( include_migrated_tool_conf=True ):
        config_filename = shed_tool_conf_dict[ 'config_filename' ]
        if config_filename == shed_tool_conf:
            return shed_tool_conf_dict[ 'tool_path' ]
        else:
            file_name = basic_util.strip_path( config_filename )
            if file_name == shed_tool_conf:
                return shed_tool_conf_dict[ 'tool_path' ]
    return None


def get_tool_shed_from_clone_url( repository_clone_url ):
    tmp_url = common_util.remove_protocol_and_user_from_clone_url( repository_clone_url )
    return tmp_url.split( '/repos/' )[ 0 ].rstrip( '/' )


def get_installed_repository( app, tool_shed, name, owner, changeset_revision=None, installed_changeset_revision=None ):
    """
    Return a tool shed repository database record defined by the combination of a toolshed, repository name,
    repository owner and either current or originally installed changeset_revision.
    """
    query = app.install_model.context.query( app.install_model.ToolShedRepository )
    # We store the port, if one exists, in the database.
    tool_shed = common_util.remove_protocol_from_tool_shed_url( tool_shed )
    clause_list = [ app.install_model.ToolShedRepository.table.c.tool_shed == tool_shed,
                    app.install_model.ToolShedRepository.table.c.name == name,
                    app.install_model.ToolShedRepository.table.c.owner == owner ]
    if changeset_revision is not None:
        clause_list.append( app.install_model.ToolShedRepository.table.c.changeset_revision == changeset_revision )
    if installed_changeset_revision is not None:
        clause_list.append( app.install_model.ToolShedRepository.table.c.installed_changeset_revision == installed_changeset_revision )
    return query.filter( and_( *clause_list ) ).first()


def get_tool_shed_repository_by_id( app, repository_id ):
    """Return a tool shed repository database record defined by the id."""
    # This method is used only in Galaxy, not the tool shed.
    return app.install_model.context.query( app.install_model.ToolShedRepository ) \
                                    .filter( app.install_model.ToolShedRepository.table.c.id == app.security.decode_id( repository_id ) ) \
                                    .first()


def get_tool_shed_status_for_installed_repository( app, repository ):
    """
    Send a request to the tool shed to retrieve information about newer installable repository revisions,
    current revision updates, whether the repository revision is the latest downloadable revision, and
    whether the repository has been deprecated in the tool shed.  The received repository is a ToolShedRepository
    object from Galaxy.
    """
    tool_shed_url = common_util.get_tool_shed_url_from_tool_shed_registry( app, str( repository.tool_shed ) )
    params = dict( name=repository.name, owner=repository.owner, changeset_revision=repository.changeset_revision )
    pathspec = [ 'repository', 'status_for_installed_repository' ]
    try:
        encoded_tool_shed_status_dict = common_util.tool_shed_get( app, tool_shed_url, pathspec=pathspec, params=params )
        tool_shed_status_dict = encoding_util.tool_shed_decode( encoded_tool_shed_status_dict )
        return tool_shed_status_dict
    except HTTPError, e:
        # This should handle backward compatility to the Galaxy 12/20/12 release.  We used to only handle updates for an installed revision
        # using a boolean value.
        log.debug( "Error attempting to get tool shed status for installed repository %s: %s\nAttempting older 'check_for_updates' method.\n" %
                   ( str( repository.name ), str( e ) ) )
        pathspec = [ 'repository', 'check_for_updates' ]
        params[ 'from_update_manager' ] = True
        try:
            # The value of text will be 'true' or 'false', depending upon whether there is an update available for the installed revision.
            text = common_util.tool_shed_get( app, tool_shed_url, pathspec=pathspec, params=params )
            return dict( revision_update=text )
        except Exception, e:
            # The required tool shed may be unavailable, so default the revision_update value to 'false'.
            return dict( revision_update='false' )
    except Exception, e:
        log.exception( "Error attempting to get tool shed status for installed repository %s: %s" % ( str( repository.name ), str( e ) ) )
        return {}


def get_tool_shed_repository_status_label( app, tool_shed_repository=None, name=None, owner=None, changeset_revision=None, repository_clone_url=None ):
    """Return a color-coded label for the status of the received tool-shed_repository installed into Galaxy."""
    if tool_shed_repository is None:
        if name is not None and owner is not None and repository_clone_url is not None:
            tool_shed = get_tool_shed_from_clone_url( repository_clone_url )
            tool_shed_repository = get_installed_repository( app,
                                                             tool_shed=tool_shed,
                                                             name=name,
                                                             owner=owner,
                                                             installed_changeset_revision=changeset_revision )
    if tool_shed_repository:
        status_label = tool_shed_repository.status
        if tool_shed_repository.status in [ app.install_model.ToolShedRepository.installation_status.CLONING,
                                            app.install_model.ToolShedRepository.installation_status.SETTING_TOOL_VERSIONS,
                                            app.install_model.ToolShedRepository.installation_status.INSTALLING_REPOSITORY_DEPENDENCIES,
                                            app.install_model.ToolShedRepository.installation_status.INSTALLING_TOOL_DEPENDENCIES,
                                            app.install_model.ToolShedRepository.installation_status.LOADING_PROPRIETARY_DATATYPES ]:
            bgcolor = app.install_model.ToolShedRepository.states.INSTALLING
        elif tool_shed_repository.status in [ app.install_model.ToolShedRepository.installation_status.NEW,
                                              app.install_model.ToolShedRepository.installation_status.UNINSTALLED ]:
            bgcolor = app.install_model.ToolShedRepository.states.UNINSTALLED
        elif tool_shed_repository.status in [ app.install_model.ToolShedRepository.installation_status.ERROR ]:
            bgcolor = app.install_model.ToolShedRepository.states.ERROR
        elif tool_shed_repository.status in [ app.install_model.ToolShedRepository.installation_status.DEACTIVATED ]:
            bgcolor = app.install_model.ToolShedRepository.states.WARNING
        elif tool_shed_repository.status in [ app.install_model.ToolShedRepository.installation_status.INSTALLED ]:
            if tool_shed_repository.repository_dependencies_being_installed:
                bgcolor = app.install_model.ToolShedRepository.states.WARNING
                status_label = '%s, %s' % ( status_label,
                                            app.install_model.ToolShedRepository.installation_status.INSTALLING_REPOSITORY_DEPENDENCIES )
            elif tool_shed_repository.missing_repository_dependencies:
                bgcolor = app.install_model.ToolShedRepository.states.WARNING
                status_label = '%s, missing repository dependencies' % status_label
            elif tool_shed_repository.tool_dependencies_being_installed:
                bgcolor = app.install_model.ToolShedRepository.states.WARNING
                status_label = '%s, %s' % ( status_label,
                                            app.install_model.ToolShedRepository.installation_status.INSTALLING_TOOL_DEPENDENCIES )
            elif tool_shed_repository.missing_tool_dependencies:
                bgcolor = app.install_model.ToolShedRepository.states.WARNING
                status_label = '%s, missing tool dependencies' % status_label
            else:
                bgcolor = app.install_model.ToolShedRepository.states.OK
        else:
            bgcolor = app.install_model.ToolShedRepository.states.ERROR
    else:
        bgcolor = app.install_model.ToolShedRepository.states.WARNING
        status_label = 'unknown status'
    return '<div class="count-box state-color-%s">%s</div>' % ( bgcolor, status_label )


def get_updated_changeset_revisions( app, name, owner, changeset_revision ):
    """
    Return a string of comma-separated changeset revision hashes for all available updates to the received changeset
    revision for the repository defined by the received name and owner.
    """
    repository = get_repository_by_name_and_owner( app, name, owner )
    repo = hg_util.get_repo_for_repository( app, repository=repository, repo_path=None, create=False )
    # Get the upper bound changeset revision.
    upper_bound_changeset_revision = get_next_downloadable_changeset_revision( repository, repo, changeset_revision )
    # Build the list of changeset revision hashes defining each available update up to, but excluding
    # upper_bound_changeset_revision.
    changeset_hashes = []
    for changeset in hg_util.reversed_lower_upper_bounded_changelog( repo, changeset_revision, upper_bound_changeset_revision ):
        # Make sure to exclude upper_bound_changeset_revision.
        if changeset != upper_bound_changeset_revision:
            changeset_hashes.append( str( repo.changectx( changeset ) ) )
    if changeset_hashes:
        changeset_hashes_str = ','.join( changeset_hashes )
        return changeset_hashes_str
    return ''


def get_updated_changeset_revisions_from_tool_shed( app, tool_shed_url, name, owner, changeset_revision ):
    """
    Get all appropriate newer changeset revisions for the repository defined by
    the received tool_shed_url / name / owner combination.
    """
    tool_shed_url = common_util.get_tool_shed_url_from_tool_shed_registry( app, tool_shed_url )
    if tool_shed_url is None or name is None or owner is None or changeset_revision is None:
        message = "Unable to get updated changeset revisions from the Tool Shed because one or more of the following "
        message += "required parameters is None: tool_shed_url: %s, name: %s, owner: %s, changeset_revision: %s " % \
            ( str( tool_shed_url ), str( name ), str( owner ), str( changeset_revision ) )
        raise Exception( message )
    params = dict( name=name, owner=owner, changeset_revision=changeset_revision )
    pathspec = [ 'repository', 'updated_changeset_revisions' ]
    text = common_util.tool_shed_get( app, tool_shed_url, pathspec=pathspec, params=params )
    return text


def get_user( app, id ):
    """Get a user from the database by id."""
    sa_session = app.model.context.current
    return sa_session.query( app.model.User ).get( app.security.decode_id( id ) )


def get_user_by_username( app, username ):
    """Get a user from the database by username."""
    sa_session = app.model.context.current
    try:
        user = sa_session.query( app.model.User ) \
                         .filter( app.model.User.table.c.username == username ) \
                         .one()
        return user
    except Exception:
        return None


def handle_email_alerts( app, host, repository, content_alert_str='', new_repo_alert=False, admin_only=False ):
    """
    There are 2 complementary features that enable a tool shed user to receive email notification:
    1. Within User Preferences, they can elect to receive email when the first (or first valid)
       change set is produced for a new repository.
    2. When viewing or managing a repository, they can check the box labeled "Receive email alerts"
       which caused them to receive email alerts when updates to the repository occur.  This same feature
       is available on a per-repository basis on the repository grid within the tool shed.

    There are currently 4 scenarios for sending email notification when a change is made to a repository:
    1. An admin user elects to receive email when the first change set is produced for a new repository
       from User Preferences.  The change set does not have to include any valid content.  This allows for
       the capture of inappropriate content being uploaded to new repositories.
    2. A regular user elects to receive email when the first valid change set is produced for a new repository
       from User Preferences.  This differs from 1 above in that the user will not receive email until a
       change set tha tincludes valid content is produced.
    3. An admin user checks the "Receive email alerts" check box on the manage repository page.  Since the
       user is an admin user, the email will include information about both HTML and image content that was
       included in the change set.
    4. A regular user checks the "Receive email alerts" check box on the manage repository page.  Since the
       user is not an admin user, the email will not include any information about both HTML and image content
       that was included in the change set.
    """
    sa_session = app.model.context.current
    repo = hg_util.get_repo_for_repository( app, repository=repository, repo_path=None, create=False )
    sharable_link = generate_sharable_link_for_repository_in_tool_shed( repository, changeset_revision=None )
    smtp_server = app.config.smtp_server
    if smtp_server and ( new_repo_alert or repository.email_alerts ):
        # Send email alert to users that want them.
        if app.config.email_from is not None:
            email_from = app.config.email_from
        elif host.split( ':' )[0] in [ 'localhost', '127.0.0.1', '0.0.0.0' ]:
            email_from = 'galaxy-no-reply@' + socket.getfqdn()
        else:
            email_from = 'galaxy-no-reply@' + host.split( ':' )[0]
        tip_changeset = repo.changelog.tip()
        ctx = repo.changectx( tip_changeset )
        try:
            username = ctx.user().split()[0]
        except:
            username = ctx.user()
        # We'll use 2 template bodies because we only want to send content
        # alerts to tool shed admin users.
        if new_repo_alert:
            template = new_repo_email_alert_template
        else:
            template = email_alert_template
        display_date = hg_util.get_readable_ctx_date( ctx )
        admin_body = string.Template( template ).safe_substitute( host=host,
                                                                  sharable_link=sharable_link,
                                                                  repository_name=repository.name,
                                                                  revision='%s:%s' % ( str( ctx.rev() ), ctx ),
                                                                  display_date=display_date,
                                                                  description=ctx.description(),
                                                                  username=username,
                                                                  content_alert_str=content_alert_str )
        body = string.Template( template ).safe_substitute( host=host,
                                                            sharable_link=sharable_link,
                                                            repository_name=repository.name,
                                                            revision='%s:%s' % ( str( ctx.rev() ), ctx ),
                                                            display_date=display_date,
                                                            description=ctx.description(),
                                                            username=username,
                                                            content_alert_str='' )
        admin_users = app.config.get( "admin_users", "" ).split( "," )
        frm = email_from
        if new_repo_alert:
            subject = "Galaxy tool shed alert for new repository named %s" % str( repository.name )
            subject = subject[ :80 ]
            email_alerts = []
            for user in sa_session.query( app.model.User ) \
                                  .filter( and_( app.model.User.table.c.deleted == false(),
                                                 app.model.User.table.c.new_repo_alert == true() ) ):
                if admin_only:
                    if user.email in admin_users:
                        email_alerts.append( user.email )
                else:
                    email_alerts.append( user.email )
        else:
            subject = "Galaxy tool shed update alert for repository named %s" % str( repository.name )
            email_alerts = json.loads( repository.email_alerts )
        for email in email_alerts:
            to = email.strip()
            # Send it
            try:
                if to in admin_users:
                    util.send_mail( frm, to, subject, admin_body, app.config )
                else:
                    util.send_mail( frm, to, subject, body, app.config )
            except Exception:
                log.exception( "An error occurred sending a tool shed repository update alert by email." )


def have_shed_tool_conf_for_install( app ):
    return bool( app.toolbox.dynamic_confs( include_migrated_tool_conf=False ) )


def is_tool_shed_client( app ):
    """
    The tool shed and clients to the tool (i.e. Galaxy) require a lot
    of similar functionality in this file but with small differences. This
    method should determine if the app performing the action is the tool shed
    or a client of the tool shed.
    """
    return hasattr( app, "install_model" )


def open_repository_files_folder( app, folder_path, repository_id ):
    """
    Return a list of dictionaries, each of which contains information for a file or directory contained
    within a directory in a repository file hierarchy.
    """
    # Symlink targets are checked by is_path_within_repo
    if not is_path_within_repo( app, folder_path, repository_id ):
        log.warning( 'Request tries to access a folder outside of the repository location. Folder path: %s', folder_path )
        return []
    try:
        files_list = get_repository_files( folder_path )
    except OSError, e:
        if str( e ).find( 'No such file or directory' ) >= 0:
            # We have a repository with no contents.
            return []
    folder_contents = []
    for filename in files_list:
        is_folder = False
        full_path = os.path.join( folder_path, filename )
        is_link = os.path.islink( full_path )
        path_is_within_repo = is_path_within_repo( app, full_path, repository_id )
        if is_link and not path_is_within_repo:
            log.warning( 'Valid folder contains a symlink outside of the repository location. Link found in: ' + str( full_path ) )
        if filename:
            if os.path.isdir( full_path ) and path_is_within_repo:
                # Append a '/' character so that our jquery dynatree will function properly.
                filename = '%s/' % filename
                full_path = '%s/' % full_path
                is_folder = True
            node = { "title": filename,
                     "isFolder": is_folder,
                     "isLazy": is_folder,
                     "tooltip": full_path,
                     "key": full_path }
            folder_contents.append( node )
    return folder_contents


def is_path_within_repo( app, path, repository_id ):
    """
    Detect whether the given path is within the repository folde ron the disk.
    Use to filter malicious symlinks targeting outside paths.
    """
    repo_path = os.path.abspath( get_repository_by_id( app, repository_id ).repo_path( app ) )
    resolved_path = os.path.realpath( path )
    return os.path.commonprefix( [ repo_path, resolved_path ] ) == repo_path


def repository_was_previously_installed( app, tool_shed_url, repository_name, repo_info_tuple, from_tip=False ):
    """
    Find out if a repository is already installed into Galaxy - there are several scenarios where this
    is necessary.  For example, this method will handle the case where the repository was previously
    installed using an older changeset_revsion, but later the repository was updated in the tool shed
    and now we're trying to install the latest changeset revision of the same repository instead of
    updating the one that was previously installed.  We'll look in the database instead of on disk since
    the repository may be currently uninstalled.
    """
    tool_shed_url = common_util.get_tool_shed_url_from_tool_shed_registry( app, tool_shed_url )
    description, repository_clone_url, changeset_revision, ctx_rev, repository_owner, repository_dependencies, tool_dependencies = \
        get_repo_info_tuple_contents( repo_info_tuple )
    tool_shed = get_tool_shed_from_clone_url( repository_clone_url )
    # See if we can locate the repository using the value of changeset_revision.
    tool_shed_repository = get_installed_repository( app,
                                                     tool_shed=tool_shed,
                                                     name=repository_name,
                                                     owner=repository_owner,
                                                     installed_changeset_revision=changeset_revision )
    if tool_shed_repository:
        return tool_shed_repository, changeset_revision
    # Get all previous changeset revisions from the tool shed for the repository back to, but excluding,
    # the previous valid changeset revision to see if it was previously installed using one of them.
    params = dict( galaxy_url=url_for( '/', qualified=True ),
                   name=repository_name,
                   owner=repository_owner,
                   changeset_revision=changeset_revision,
                   from_tip=str( from_tip ) )
    pathspec = [ 'repository', 'previous_changeset_revisions' ]
    text = common_util.tool_shed_get( app, tool_shed_url, pathspec=pathspec, params=params )
    if text:
        changeset_revisions = util.listify( text )
        for previous_changeset_revision in changeset_revisions:
            tool_shed_repository = get_installed_repository( app,
                                                             tool_shed=tool_shed,
                                                             name=repository_name,
                                                             owner=repository_owner,
                                                             installed_changeset_revision=previous_changeset_revision )
            if tool_shed_repository:
                return tool_shed_repository, previous_changeset_revision
    return None, None


def set_image_paths( app, encoded_repository_id, text ):
    """
    Handle tool help image display for tools that are contained in repositories in
    the tool shed or installed into Galaxy as well as image display in repository
    README files.  This method will determine the location of the image file and
    return the path to it that will enable the caller to open the file.
    """
    if text:
        if is_tool_shed_client( app ):
            route_to_images = 'admin_toolshed/static/images/%s' % encoded_repository_id
        else:
            # We're in the tool shed.
            route_to_images = '/repository/static/images/%s' % encoded_repository_id
        # We used to require $PATH_TO_IMAGES and ${static_path}, but
        # we now eliminate it if it's used.
        text = text.replace( '$PATH_TO_IMAGES', '' )
        text = text.replace( '${static_path}', '' )
        # Use regex to instantiate routes into the defined image paths, but replace
        # paths that start with neither http:// nor https://, which will allow for
        # settings like .. images:: http_files/images/help.png
        for match in re.findall( '.. image:: (?!http)/?(.+)', text ):
            text = text.replace( match, match.replace( '/', '%2F' ) )
        text = re.sub( r'\.\. image:: (?!https?://)/?(.+)', r'.. image:: %s/\1' % route_to_images, text )
    return text


def set_repository_attributes( app, repository, status, error_message, deleted, uninstalled, remove_from_disk=False ):
    if remove_from_disk:
        relative_install_dir = repository.repo_path( app )
        if relative_install_dir:
            clone_dir = os.path.abspath( relative_install_dir )
            try:
                shutil.rmtree( clone_dir )
                log.debug( "Removed repository installation directory: %s" % str( clone_dir ) )
            except Exception, e:
                log.debug( "Error removing repository installation directory %s: %s" % ( str( clone_dir ), str( e ) ) )
    repository.error_message = error_message
    repository.status = status
    repository.deleted = deleted
    repository.uninstalled = uninstalled
    app.install_model.context.add( repository )
    app.install_model.context.flush()


def tool_shed_is_this_tool_shed( toolshed_base_url ):
    """Determine if a tool shed is the current tool shed."""
    cleaned_toolshed_base_url = common_util.remove_protocol_from_tool_shed_url( toolshed_base_url )
    cleaned_tool_shed = common_util.remove_protocol_from_tool_shed_url( str( url_for( '/', qualified=True ) ) )
    return cleaned_toolshed_base_url == cleaned_tool_shed<|MERGE_RESOLUTION|>--- conflicted
+++ resolved
@@ -497,9 +497,6 @@
 def get_repositories_by_category( app, category_id ):
     sa_session = app.model.context.current
     resultset = sa_session.query( app.model.Category ).get( category_id )
-<<<<<<< HEAD
-    return [ repo.repository.to_dict( value_mapper={ 'id': app.security.encode_id, 'user_id': app.security.encode_id } ) for repo in resultset.repositories ]
-=======
     repositories = []
     default_value_mapper = { 'id': app.security.encode_id, 'user_id': app.security.encode_id }
     for row in resultset.repositories:
@@ -511,7 +508,6 @@
             repository_dict[ 'metadata' ][ '%s:%s' % ( changeset, changehash ) ] = metadata.to_dict( value_mapper=default_value_mapper )
         repositories.append( repository_dict )
     return repositories
->>>>>>> 02ed07ca
 
 
 def get_repository_and_repository_dependencies_from_repo_info_dict( app, repo_info_dict ):
