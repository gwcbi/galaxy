--- conflicted
+++ resolved
@@ -4,50 +4,25 @@
 
 from galaxy import util
 from galaxy.model.orm import and_
-<<<<<<< HEAD
-from galaxy.model.orm import or_
-import tool_shed.util.shed_util_common as suc
-import tool_shed.repository_types.util as rt_util
-from tool_shed.util import basic_util
-=======
 from galaxy.web.form_builder import SelectField
 
->>>>>>> ed493034
 from tool_shed.util import hg_util
 from tool_shed.util import xml_util
 
 log = logging.getLogger( __name__ )
 
-<<<<<<< HEAD
-def add_installation_directories_to_tool_dependencies( app, tool_dependencies ):
-=======
 def build_tool_dependencies_select_field( app, tool_shed_repository, name, multiple=True, display='checkboxes',
                                           uninstalled_only=False ):
->>>>>>> ed493034
     """
     Generate a SelectField consisting of the current list of tool dependency ids
     for an installed tool shed repository.
     """
-<<<<<<< HEAD
-    for dependency_key, requirements_dict in tool_dependencies.items():
-        if dependency_key in [ 'set_environment' ]:
-            continue
-        repository_name = requirements_dict.get( 'repository_name', 'unknown' )
-        repository_owner = requirements_dict.get( 'repository_owner', 'unknown' )
-        changeset_revision = requirements_dict.get( 'changeset_revision', 'unknown' )
-        dependency_name = requirements_dict[ 'name' ]
-        version = requirements_dict[ 'version' ]
-        type = requirements_dict[ 'type' ]
-        if app.config.tool_dependency_dir:
-            root_dir = app.config.tool_dependency_dir
-=======
     tool_dependencies_select_field = SelectField( name=name, multiple=multiple, display=display )
     for tool_dependency in tool_shed_repository.tool_dependencies:
         if uninstalled_only:
             if tool_dependency.status not in [ app.install_model.ToolDependency.installation_status.NEVER_INSTALLED,
                                                app.install_model.ToolDependency.installation_status.UNINSTALLED ]:
                 continue
->>>>>>> ed493034
         else:
             if tool_dependency.status in [ app.install_model.ToolDependency.installation_status.NEVER_INSTALLED,
                                            app.install_model.ToolDependency.installation_status.UNINSTALLED ]:
@@ -168,59 +143,6 @@
             return url_template
     return None
 
-<<<<<<< HEAD
-def get_installed_and_missing_tool_dependencies_for_installed_repository( app, repository, all_tool_dependencies ):
-    """
-    Return the lists of installed tool dependencies and missing tool dependencies for a Tool Shed
-    repository that has been installed into Galaxy.
-    """
-    if all_tool_dependencies:
-        tool_dependencies = {}
-        missing_tool_dependencies = {}
-        for td_key, val in all_tool_dependencies.items():
-            if td_key in [ 'set_environment' ]:
-                for index, td_info_dict in enumerate( val ):
-                    name = td_info_dict[ 'name' ]
-                    version = None
-                    type = td_info_dict[ 'type' ]
-                    tool_dependency = get_tool_dependency_by_name_type_repository( app, repository, name, type )
-                    if tool_dependency:
-                        td_info_dict[ 'repository_id' ] = repository.id
-                        td_info_dict[ 'tool_dependency_id' ] = tool_dependency.id
-                        if tool_dependency.status:
-                            tool_dependency_status = str( tool_dependency.status )
-                        else:
-                            tool_dependency_status = 'Never installed'
-                        td_info_dict[ 'status' ] = tool_dependency_status
-                        val[ index ] = td_info_dict
-                        if tool_dependency.status == app.install_model.ToolDependency.installation_status.INSTALLED:
-                            tool_dependencies[ td_key ] = val
-                        else:
-                            missing_tool_dependencies[ td_key ] = val
-            else:
-                name = val[ 'name' ]
-                version = val[ 'version' ]
-                type = val[ 'type' ]
-                tool_dependency = get_tool_dependency_by_name_version_type_repository( app, repository, name, version, type )
-                if tool_dependency:
-                    val[ 'repository_id' ] = repository.id
-                    val[ 'tool_dependency_id' ] = tool_dependency.id
-                    if tool_dependency.status:
-                        tool_dependency_status = str( tool_dependency.status )
-                    else:
-                        tool_dependency_status = 'Never installed'
-                    val[ 'status' ] = tool_dependency_status
-                    if tool_dependency.status == app.install_model.ToolDependency.installation_status.INSTALLED:
-                        tool_dependencies[ td_key ] = val
-                    else:
-                        missing_tool_dependencies[ td_key ] = val
-    else:
-        tool_dependencies = None
-        missing_tool_dependencies = None
-    return tool_dependencies, missing_tool_dependencies
-
-=======
->>>>>>> ed493034
 def get_platform_info_dict():
     '''Return a dict with information about the current platform.'''
     platform_dict = {}
@@ -229,23 +151,7 @@
     platform_dict[ 'architecture' ] = machine.lower()
     return platform_dict
 
-<<<<<<< HEAD
-def get_required_repository_package_env_sh_path( app, package_name, package_version, required_repository ):
-    """Return path to env.sh file in required repository if the required repository has been installed."""
-    env_sh_file_dir = get_tool_dependency_install_dir( app=app,
-                                                       repository_name=required_repository.name,
-                                                       repository_owner=required_repository.owner,
-                                                       repository_changeset_revision=required_repository.installed_changeset_revision,
-                                                       tool_dependency_type='package',
-                                                       tool_dependency_name=package_name,
-                                                       tool_dependency_version=package_version )
-    env_sh_file_path = os.path.join( env_sh_file_dir, 'env.sh' )
-    return env_sh_file_path
-
-def get_tool_dependency( trans, id ):
-=======
 def get_tool_dependency( app, id ):
->>>>>>> ed493034
     """Get a tool_dependency from the database via id"""
     return app.install_model.context.query( app.install_model.ToolDependency ).get( app.security.decode_id( id ) )
 
@@ -341,7 +247,6 @@
     return tool_dependency
 
 def parse_package_elem( package_elem, platform_info_dict=None, include_after_install_actions=True ):
-<<<<<<< HEAD
     """
     Parse a <package> element within a tool dependency definition and return a list of action tuples.
     This method is called when setting metadata on a repository that includes a tool_dependencies.xml
@@ -460,187 +365,6 @@
             continue
     return actions_elem_tuples
 
-def populate_tool_dependencies_dicts( app, tool_shed_url, tool_path, repository_installed_tool_dependencies,
-                                      repository_missing_tool_dependencies, required_repo_info_dicts ):
-    """
-    Return the populated installed_tool_dependencies and missing_tool_dependencies dictionaries for all
-    repositories defined by entries in the received required_repo_info_dicts.
-    """
-    installed_tool_dependencies = None
-    missing_tool_dependencies = None
-    if repository_installed_tool_dependencies is None:
-        repository_installed_tool_dependencies = {}
-    else:
-        # Add the install_dir attribute to the tool_dependencies.
-        repository_installed_tool_dependencies = \
-            add_installation_directories_to_tool_dependencies( app=app,
-                                                               tool_dependencies=repository_installed_tool_dependencies )
-    if repository_missing_tool_dependencies is None:
-        repository_missing_tool_dependencies = {}
-    else:
-        # Add the install_dir attribute to the tool_dependencies.
-        repository_missing_tool_dependencies = \
-            add_installation_directories_to_tool_dependencies( app=app,
-                                                               tool_dependencies=repository_missing_tool_dependencies )
-    if required_repo_info_dicts:
-        # Handle the tool dependencies defined for each of the repository's repository dependencies.
-        for rid in required_repo_info_dicts:
-            for name, repo_info_tuple in rid.items():
-                description, repository_clone_url, changeset_revision, ctx_rev, repository_owner, repository_dependencies, tool_dependencies = \
-                    suc.get_repo_info_tuple_contents( repo_info_tuple )
-                if tool_dependencies:
-                    # Add the install_dir attribute to the tool_dependencies.
-                    tool_dependencies = add_installation_directories_to_tool_dependencies( app=app,
-                                                                                           tool_dependencies=tool_dependencies )
-                    # The required_repository may have been installed with a different changeset revision.
-                    required_repository, installed_changeset_revision = \
-                        suc.repository_was_previously_installed( app, tool_shed_url, name, repo_info_tuple, from_tip=False )
-                    if required_repository:
-                        required_repository_installed_tool_dependencies, required_repository_missing_tool_dependencies = \
-                            get_installed_and_missing_tool_dependencies_for_installed_repository( app,
-                                                                                                  required_repository,
-                                                                                                  tool_dependencies )
-                        if required_repository_installed_tool_dependencies:
-                            # Add the install_dir attribute to the tool_dependencies.
-                            required_repository_installed_tool_dependencies = \
-                                add_installation_directories_to_tool_dependencies( app=app,
-                                                                                   tool_dependencies=required_repository_installed_tool_dependencies )
-                            for td_key, td_dict in required_repository_installed_tool_dependencies.items():
-                                if td_key not in repository_installed_tool_dependencies:
-                                    repository_installed_tool_dependencies[ td_key ] = td_dict
-                        if required_repository_missing_tool_dependencies:
-                            # Add the install_dir attribute to the tool_dependencies.
-                            required_repository_missing_tool_dependencies = \
-                                add_installation_directories_to_tool_dependencies( app=app,
-                                                                                   tool_dependencies=required_repository_missing_tool_dependencies )
-                            for td_key, td_dict in required_repository_missing_tool_dependencies.items():
-                                if td_key not in repository_missing_tool_dependencies:
-                                    repository_missing_tool_dependencies[ td_key ] = td_dict
-    if repository_installed_tool_dependencies:
-        installed_tool_dependencies = repository_installed_tool_dependencies
-    if repository_missing_tool_dependencies:
-        missing_tool_dependencies = repository_missing_tool_dependencies
-    return installed_tool_dependencies, missing_tool_dependencies
-=======
-    """
-    Parse a <package> element within a tool dependency definition and return a list of action tuples.
-    This method is called when setting metadata on a repository that includes a tool_dependencies.xml
-    file or when installing a repository that includes a tool_dependencies.xml file.  If installing,
-    platform_info_dict must be a valid dictionary and include_after_install_actions must be True.
-    """
-    # The actions_elem_tuples list contains <actions> tag sets (possibly inside of an <actions_group>
-    # tag set) to be processed in the order they are defined in the tool_dependencies.xml file.
-    actions_elem_tuples = []
-    # The tag sets that will go into the actions_elem_list are those that install a compiled binary if
-    # the architecture and operating system match its defined attributes.  If compiled binary is not
-    # installed, the first <actions> tag set [following those that have the os and architecture attributes]
-    # that does not have os or architecture attributes will be processed.  This tag set must contain the
-    # recipe for downloading and compiling source.
-    actions_elem_list = []
-    for elem in package_elem:
-        if elem.tag == 'actions':
-            # We have an <actions> tag that should not be matched against a specific combination of
-            # architecture and operating system.
-            in_actions_group = False
-            actions_elem_tuples.append( ( in_actions_group, elem ) )
-        elif elem.tag == 'actions_group':
-            # We have an actions_group element, and its child <actions> elements should therefore be compared
-            # with the current operating system
-            # and processor architecture.
-            in_actions_group = True
-            # Record the number of <actions> elements so we can filter out any <action> elements that precede
-            # <actions> elements.
-            actions_elem_count = len( elem.findall( 'actions' ) )
-            # Record the number of <actions> elements that have both architecture and os specified, in order
-            # to filter out any platform-independent <actions> elements that come before platform-specific
-            # <actions> elements.
-            platform_actions_elements = []
-            for actions_elem in elem.findall( 'actions' ):
-                if actions_elem.get( 'architecture' ) is not None and actions_elem.get( 'os' ) is not None:
-                    platform_actions_elements.append( actions_elem )
-            platform_actions_element_count = len( platform_actions_elements )
-            platform_actions_elements_processed = 0
-            actions_elems_processed = 0
-            # The tag sets that will go into the after_install_actions list are <action> tags instead of <actions>
-            # tags.  These will be processed only if they are at the very end of the <actions_group> tag set (after
-            # all <actions> tag sets). See below for details.
-            after_install_actions = []
-            # Inspect the <actions_group> element and build the actions_elem_list and the after_install_actions list.
-            for child_element in elem:
-                if child_element.tag == 'actions':
-                    actions_elems_processed += 1
-                    system = child_element.get( 'os' )
-                    architecture = child_element.get( 'architecture' )
-                    # Skip <actions> tags that have only one of architecture or os specified, in order for the
-                    # count in platform_actions_elements_processed to remain accurate.
-                    if ( system and not architecture ) or ( architecture and not system ):
-                        log.debug( 'Error: Both architecture and os attributes must be specified in an <actions> tag.' )
-                        continue
-                    # Since we are inside an <actions_group> tag set, compare it with our current platform information
-                    # and filter the <actions> tag sets that don't match. Require both the os and architecture attributes
-                    # to be defined in order to find a match.
-                    if system and architecture:
-                        platform_actions_elements_processed += 1
-                        # If either the os or architecture do not match the platform, this <actions> tag will not be
-                        # considered a match. Skip it and proceed with checking the next one.
-                        if platform_info_dict:
-                            if platform_info_dict[ 'os' ] != system or platform_info_dict[ 'architecture' ] != architecture:
-                                continue
-                        else:
-                            # We must not be installing a repository into Galaxy, so determining if we can install a
-                            # binary is not necessary.
-                            continue
-                    else:
-                        # <actions> tags without both os and architecture attributes are only allowed to be specified
-                        # after platform-specific <actions> tags. If we find a platform-independent <actions> tag before
-                        # all platform-specific <actions> tags have been processed.
-                        if platform_actions_elements_processed < platform_actions_element_count:
-                            debug_msg = 'Error: <actions> tags without os and architecture attributes are only allowed '
-                            debug_msg += 'after all <actions> tags with os and architecture attributes have been defined.  '
-                            debug_msg += 'Skipping the <actions> tag set with no os or architecture attributes that has '
-                            debug_msg += 'been defined between two <actions> tag sets that have these attributes defined.  '
-                            log.debug( debug_msg )
-                            continue
-                    # If we reach this point, it means one of two things: 1) The system and architecture attributes are
-                    # not defined in this <actions> tag, or 2) The system and architecture attributes are defined, and
-                    # they are an exact match for the current platform. Append the child element to the list of elements
-                    # to process.
-                    actions_elem_list.append( child_element )
-                elif child_element.tag == 'action':
-                    # Any <action> tags within an <actions_group> tag set must come after all <actions> tags.
-                    if actions_elems_processed == actions_elem_count:
-                        # If all <actions> elements have been processed, then this <action> element can be appended to the
-                        # list of actions to execute within this group.
-                        after_install_actions.append( child_element )
-                    else:
-                        # If any <actions> elements remain to be processed, then log a message stating that <action>
-                        # elements are not allowed to precede any <actions> elements within an <actions_group> tag set.
-                        debug_msg = 'Error: <action> tags are only allowed at the end of an <actions_group> tag set after '
-                        debug_msg += 'all <actions> tags.  Skipping <%s> element with type %s.' % \
-                            ( child_element.tag, child_element.get( 'type', 'unknown' ) )
-                        log.debug( debug_msg )
-                        continue
-            if platform_info_dict is None and not include_after_install_actions:
-                # We must be setting metadata on a repository.
-                if len( actions_elem_list ) >= 1:
-                    actions_elem_tuples.append( ( in_actions_group, actions_elem_list[ 0 ] ) )
-                else:
-                    # We are processing a recipe that contains only an <actions_group> tag set for installing a binary,
-                    # but does not include an additional recipe for installing and compiling from source.
-                    actions_elem_tuples.append( ( in_actions_group, [] ) )
-            elif platform_info_dict is not None and include_after_install_actions:
-                # We must be installing a repository.
-                if after_install_actions:
-                    actions_elem_list.extend( after_install_actions )
-                actions_elem_tuples.append( ( in_actions_group, actions_elem_list ) )
-        else:
-            # Skip any element that is not <actions> or <actions_group> - this will skip comments, <repository> tags
-            # and <readme> tags.
-            in_actions_group = False
-            continue
-    return actions_elem_tuples
->>>>>>> ed493034
-
 def remove_tool_dependency( app, tool_dependency ):
     """The received tool_dependency must be in an error state."""
     context = app.install_model.context
@@ -681,113 +405,4 @@
     tool_dependency.status = status
     sa_session.add( tool_dependency )
     sa_session.flush()
-<<<<<<< HEAD
-    return tool_dependency
-
-def sync_database_with_file_system( app, tool_shed_repository, tool_dependency_name, tool_dependency_version,
-                                    tool_dependency_install_dir, tool_dependency_type='package' ):
-    """
-    The installation directory defined by the received tool_dependency_install_dir exists, so check for
-    the presence of INSTALLATION_LOG.  If the files exists, we'll assume the tool dependency is installed,
-    but not necessarily successfully (it could be in an error state on disk.  However, we can justifiably
-    assume here that no matter the state, an associated database record will exist.
-    """
-    # This method should be reached very rarely.  It implies that either the Galaxy environment became corrupted (i.e.,
-    # the database records for installed tool dependencies is not synchronized with tool dependencies on disk) or the Tool
-    # Shed's install and test framework is running.  The Tool Shed's install and test framework installs repositories
-    # in 2 stages, those of type tool_dependency_definition followed by those containing valid tools and tool functional
-    # test components.
-    log.debug( "Synchronizing the database with the file system..." )
-    try:
-        log.debug( "The value of app.config.running_functional_tests is: %s" % str( app.config.running_functional_tests ) )
-    except:
-        pass
-    sa_session = app.install_model.context
-    can_install_tool_dependency = False
-    tool_dependency = get_tool_dependency_by_name_version_type_repository( app,
-                                                                           tool_shed_repository,
-                                                                           tool_dependency_name,
-                                                                           tool_dependency_version,
-                                                                           tool_dependency_type )
-    if tool_dependency.status == app.install_model.ToolDependency.installation_status.INSTALLING:
-        # The tool dependency is in an Installing state, so we don't want to do anything to it.  If the tool
-        # dependency is being installed by someone else, we don't want to interfere with that.  This assumes
-        # the installation by "someone else" is not hung in an Installing state, which is a weakness if that
-        # "someone else" never repaired it.
-        log.debug( 'Skipping installation of tool dependency %s version %s because it has a status of %s' % \
-            ( str( tool_dependency.name ), str( tool_dependency.version ), str( tool_dependency.status ) ) )
-    else:
-        # We have a pre-existing installation directory on the file system, but our associated database record is
-        # in a state that allowed us to arrive here.  At this point, we'll inspect the installation directory to
-        # see if we have a "proper installation" and if so, synchronize the database record rather than reinstalling
-        # the dependency if we're "running_functional_tests".  If we're not "running_functional_tests, we'll set
-        # the tool dependency's installation status to ERROR.
-        tool_dependency_installation_directory_contents = os.listdir( tool_dependency_install_dir )
-        if basic_util.INSTALLATION_LOG in tool_dependency_installation_directory_contents:
-            # Since this tool dependency's installation directory contains an installation log, we consider it to be
-            # installed.  In some cases the record may be missing from the database due to some activity outside of
-            # the control of the Tool Shed.  Since a new record was created for it and we don't know the state of the
-            # files on disk, we will set it to an error state (unless we are running Tool Shed functional tests - see
-            # below).
-            log.debug( 'Skipping installation of tool dependency %s version %s because it is installed in %s' % \
-                ( str( tool_dependency.name ), str( tool_dependency.version ), str( tool_dependency_install_dir ) ) )
-            if app.config.running_functional_tests:
-                # If we are running functional tests, the state will be set to Installed because previously compiled
-                # tool dependencies are not deleted by default, from the "install and test" framework..
-                tool_dependency.status = app.install_model.ToolDependency.installation_status.INSTALLED
-            else:
-                error_message = 'The installation directory for this tool dependency had contents but the database had no record. '
-                error_message += 'The installation log may show this tool dependency to be correctly installed, but due to the '
-                error_message += 'missing database record it is now being set to Error.'
-                tool_dependency.status = app.install_model.ToolDependency.installation_status.ERROR
-                tool_dependency.error_message = error_message
-        else:
-            error_message = '\nInstallation path %s for tool dependency %s version %s exists, but the expected file %s' % \
-                ( str( tool_dependency_install_dir ),
-                  str( tool_dependency_name ),
-                  str( tool_dependency_version ),
-                  str( basic_util.INSTALLATION_LOG ) )
-            error_message += ' is missing.  This indicates an installation error so the tool dependency is being'
-            error_message += ' prepared for re-installation.'
-            print error_message
-            tool_dependency.status = app.install_model.ToolDependency.installation_status.NEVER_INSTALLED
-            basic_util.remove_dir( tool_dependency_install_dir )
-            can_install_tool_dependency = True
-        sa_session.add( tool_dependency )
-        sa_session.flush()
-    try:
-        log.debug( "Returning from sync_database_with_file_system with tool_dependency %s, can_install_tool_dependency %s." % \
-            ( str( tool_dependency.name ), str( can_install_tool_dependency ) ) )
-    except Exception, e:
-        log.debug( str( e ) )
-    return tool_dependency, can_install_tool_dependency
-
-def tool_dependency_is_orphan( type, name, version, tools ):
-    """
-    Determine if the combination of the received type, name and version is defined in the <requirement> tag for at least one tool in the
-    received list of tools.  If not, the tool dependency defined by the combination is considered an orphan in its repository in the tool
-    shed.
-    """
-    if type == 'package':
-        if name and version:
-            for tool_dict in tools:
-                requirements = tool_dict.get( 'requirements', [] )
-                for requirement_dict in requirements:
-                    req_name = requirement_dict.get( 'name', None )
-                    req_version = requirement_dict.get( 'version', None )
-                    req_type = requirement_dict.get( 'type', None )
-                    if req_name == name and req_version == version and req_type == type:
-                        return False
-    elif type == 'set_environment':
-        if name:
-            for tool_dict in tools:
-                requirements = tool_dict.get( 'requirements', [] )
-                for requirement_dict in requirements:
-                    req_name = requirement_dict.get( 'name', None )
-                    req_type = requirement_dict.get( 'type', None )
-                    if req_name == name and req_type == type:
-                        return False
-    return True
-=======
-    return tool_dependency
->>>>>>> ed493034
+    return tool_dependency