--- conflicted
+++ resolved
@@ -548,24 +548,7 @@
         return self.app.job_config.get_destination(self.__get_job_tool_configuration(job_params=job_params).destination)
 
     def get_panel_section( self ):
-<<<<<<< HEAD
         return self.app.toolbox.get_integrated_section_for_tool( self )
-=======
-        for key, item in self.app.toolbox.integrated_tool_panel.items():
-            if item:
-                if isinstance( item, Tool ):
-                    if item.id == self.id:
-                        return '', ''
-                if isinstance( item, ToolSection ):
-                    section_id = item.id or ''
-                    section_name = item.name or ''
-                    for section_key, section_item in item.elems.items():
-                        if isinstance( section_item, Tool ):
-                            if section_item:
-                                if section_item.id == self.id:
-                                    return section_id, section_name
-        return None, None
->>>>>>> 212b1f9c
 
     def allow_user_access( self, user ):
         """
@@ -573,11 +556,7 @@
         """
         return True
 
-<<<<<<< HEAD
     def parse( self, tool_source, guid=None ):
-=======
-    def parse( self, root, guid=None ):
->>>>>>> 212b1f9c
         """
         Read tool configuration from the element `root` and fill in `self`.
         """
@@ -2884,11 +2863,7 @@
             return True
         if user:
             user = user.id
-<<<<<<< HEAD
-        log.debug( "User (%s) attempted to access a data manager tool (%s), but is not an admin.", user, self.id )
-=======
         log.debug( "User (%s) attempted to access a data manager tool (%s), but is not an admin.", user, self.id ) 
->>>>>>> 212b1f9c
         return False
 
 # Populate tool_type to ToolClass mappings
