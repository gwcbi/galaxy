--- conflicted
+++ resolved
@@ -2466,14 +2466,13 @@
                     # identify name
                     input_name = tool_dict.get('name')
 
-                    # create expanded input dictionary incl. repeats and dynamic_parameters
+                    # expand input dictionary incl. repeats and dynamic_parameters
                     try:
                         tool_dict = input.to_dict(trans, other_values=other_values)
                     except Exception:
                         log.exception('tools::to_json() - Skipping parameter expansion for %s.' % input_name)
                         pass
 
-<<<<<<< HEAD
                     # backup default value
                     try:
                         tool_dict['default_value'] = input.get_initial_value(trans, other_values)
@@ -2482,32 +2481,14 @@
                         # get initial value failed due to improper late validation
                         tool_dict['default_value'] = None
                         pass
-=======
-                    # identify name
-                    input_name = tool_dict.get('name')
-                    if input_name:
-                        # backup default value
-                        try:
-                            tool_dict['default_value'] = input.get_initial_value(trans, other_values)
-                        except Exception:
-                            # get initial value failed due to improper late validation
-                            tool_dict['default_value'] = None
-                            pass
-
-                        # update input value from tool state
-                        tool_dict['value'] = state_inputs.get(input_name, tool_dict['default_value'])
->>>>>>> b5aa5109
 
                     # update input value from tool state
                     tool_dict['value'] = state_inputs.get(input_name, tool_dict['default_value'])
 
-<<<<<<< HEAD
                     # sanitize values
                     sanitize(tool_dict, 'value')
                     sanitize(tool_dict, 'default_value')
 
-=======
->>>>>>> b5aa5109
                 # backup final input dictionary
                 group_inputs[input_index] = tool_dict
 
