"""
Manager and Serializer for HDCAs.

HistoryDatasetCollectionAssociations (HDCAs) are datasets contained or created in a
history.
"""

from galaxy import model

from galaxy.managers import base
from galaxy.managers import secured
from galaxy.managers import deletable
from galaxy.managers import taggable
from galaxy.managers import annotatable

from galaxy.managers import hdas

import logging
log = logging.getLogger( __name__ )


# TODO: to DatasetCollectionInstanceManager
class HDCAManager(
        base.ModelManager,
        secured.AccessibleManagerMixin,
        secured.OwnableManagerMixin,
        deletable.PurgableManagerMixin,
        taggable.TaggableManagerMixin,
        annotatable.AnnotatableManagerMixin ):
    """
    Interface/service object for interacting with HDCAs.
    """
    model_class = model.HistoryDatasetCollectionAssociation
    foreign_key_name = 'history_dataset_collection_association'

    tag_assoc = model.HistoryDatasetCollectionTagAssociation
    annotation_assoc = model.HistoryDatasetCollectionAnnotationAssociation

    def __init__( self, app ):
        """
        Set up and initialize other managers needed by hdcas.
        """
        super( HDCAManager, self ).__init__( app )

    # TODO: un-stub


# serializers
# -----------------------------------------------------------------------------
class DCESerializer( base.ModelSerializer ):
    """
    Serializer for DatasetCollectionElements.
    """

    def __init__( self, app ):
        super( DCESerializer, self ).__init__( app )
        self.hda_serializer = hdas.HDASerializer( app )
        self.dc_serializer = DCSerializer( app, dce_serializer=self )

        self.default_view = 'summary'
        self.add_view( 'summary', [
            'id', 'model_class',
            'element_index',
            'element_identifier',
            'element_type',
            'object'
        ])

    def add_serializers( self ):
        super( DCESerializer, self ).add_serializers()
        self.serializers.update({
            'model_class'   : lambda *a, **c: 'DatasetCollectionElement',
            'object'        : self.serialize_object
        })

    def serialize_object( self, item, key, **context ):
        if item.hda:
            return self.hda_serializer.serialize_to_view( item.hda, view='summary', **context )
        if item.child_collection:
            return self.dc_serializer.serialize_to_view( item.child_collection, view='detailed', **context )
        return 'object'


class DCSerializer( base.ModelSerializer ):
    """
    Serializer for DatasetCollections.
    """

    def __init__( self, app, dce_serializer=None ):
        super( DCSerializer, self ).__init__( app )
        self.dce_serializer = dce_serializer or DCESerializer( app )

        self.default_view = 'summary'
        self.add_view( 'summary', [
            'id',
            'create_time',
            'update_time',
            'collection_type',
            'populated',
            'populated_state',
            'populated_state_message',
        ])
        self.add_view( 'detailed', [
            'elements'
        ], include_keys_from='summary' )

    def add_serializers( self ):
        super( DCSerializer, self ).add_serializers()
        self.serializers.update({
            'model_class'   : lambda *a, **c: 'DatasetCollection',
            'elements'      : self.serialize_elements,
            'element_count' : self.serialize_element_count
        })

    def serialize_elements( self, item, key, **context ):
        returned = []
        for element in item.elements:
            serialized = self.dce_serializer.serialize_to_view( element, view='summary', **context )
            returned.append( serialized )
        return returned

    def serialize_element_count( self, item, key, **context ):
        """Return the count of elements for this collection."""
        # TODO: app.model.context -> session
        # TODO: to the container interface (dataset_collection_contents)
        return ( self.app.model.context.query( model.DatasetCollectionElement )
            .filter( model.DatasetCollectionElement.dataset_collection_id == item.id )
            .count() )


class DCASerializer( base.ModelSerializer ):
    """
    Base (abstract) Serializer class for HDCAs and LDCAs.
    """

    def __init__( self, app, dce_serializer=None ):
        super( DCASerializer, self ).__init__( app )
        self.dce_serializer = dce_serializer or DCESerializer( app )

        self.default_view = 'summary'
        self.add_view( 'summary', [
            'id',
            'create_time', 'update_time',
            'collection_type',
            'populated',
            'populated_state',
            'populated_state_message',
        ])
        self.add_view( 'detailed', [
            'elements'
        ], include_keys_from='summary' )

    def add_serializers( self ):
        super( DCASerializer, self ).add_serializers()
        # most attributes are (kinda) proxied from DCs - we need a serializer to proxy to
        self.dc_serializer = DCSerializer( self.app )
        # then set the serializers to point to it for those attrs
        collection_keys = [
            'create_time',
            'update_time',
            'collection_type',
            'populated',
            'populated_state',
            'populated_state_message',
            'elements',
            'element_count'
        ]
        for key in collection_keys:
            self.serializers[ key ] = self._proxy_to_dataset_collection( key=key )

    def _proxy_to_dataset_collection( self, serializer=None, key=None ):
        # dataset_collection associations are (rough) proxies to datasets - access their serializer using this remapping fn
        # remapping done by either kwarg key: IOW dataset attr key (e.g. populated_state)
        # or by kwarg serializer: a function that's passed in (e.g. elements)
        if key:
            return lambda i, k, **c: self.dc_serializer.serialize( i.collection, [ k ], **c )[ k ]
        if serializer:
            return lambda i, k, **c: serializer( i.collection, key or k, **c )
        raise TypeError( 'kwarg serializer or key needed')


class HDCASerializer(
        DCASerializer,
        taggable.TaggableSerializerMixin,
        annotatable.AnnotatableSerializerMixin ):
    """
    Serializer for HistoryDatasetCollectionAssociations.
    """

    def __init__( self, app ):
        super( HDCASerializer, self ).__init__( app )
        self.hdca_manager = HDCAManager( app )

        self.default_view = 'summary'
        self.add_view( 'summary', [
            'id',
<<<<<<< HEAD
            'type_id',
            'name',
            'history_id', 'hid',
            'history_content_type',
=======
>>>>>>> 4db7940a
            'collection_type',
            'populated',
            'populated_state',
            'populated_state_message',

            'name',
            'type_id',
            'history_id',
            'hid',
            'history_content_type',
            'deleted',
            # 'purged',
            'visible',
            'type', 'url',
            'create_time', 'update_time',
        ])
        self.add_view( 'detailed', [
            'elements'
        ], include_keys_from='summary' )

    def add_serializers( self ):
        super( HDCASerializer, self ).add_serializers()
        taggable.TaggableSerializerMixin.add_serializers( self )
        annotatable.AnnotatableSerializerMixin.add_serializers( self )

        self.serializers.update({
            'model_class'               : lambda *a, **c: self.hdca_manager.model_class.__class__.__name__,
            # TODO: remove
            'type'                      : lambda *a, **c: 'collection',
            # part of a history and container
            'history_id'                : self.serialize_id,
            'history_content_type'      : lambda *a, **c: self.hdca_manager.model_class.content_type,
            'type_id'                   : self.serialize_type_id,

            'url'   : lambda i, k, **c: self.url_for( 'history_content_typed',
                                                      history_id=self.app.security.encode_id( i.history_id ),
                                                      id=self.app.security.encode_id( i.id ),
                                                      type=self.hdca_manager.model_class.content_type ),
        })<|MERGE_RESOLUTION|>--- conflicted
+++ resolved
@@ -194,13 +194,11 @@
         self.default_view = 'summary'
         self.add_view( 'summary', [
             'id',
-<<<<<<< HEAD
             'type_id',
             'name',
             'history_id', 'hid',
             'history_content_type',
-=======
->>>>>>> 4db7940a
+
             'collection_type',
             'populated',
             'populated_state',
