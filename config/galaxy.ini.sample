#
# Galaxy is configured by default to be usable in a single-user development
# environment.  To tune the application for a multi-user production
# environment, see the documentation at:
#
#  http://usegalaxy.org/production
#

# Throughout this sample configuration file, except where stated otherwise,
# uncommented values override the default if left unset, whereas commented
# values are set to the default value.  Relative paths are relative to the root
# Galaxy directory.
#
# Examples of many of these options are explained in more detail in the wiki:
#
#   https://wiki.galaxyproject.org/Admin/Config
#
# Config hackers are encouraged to check there before asking for help.

# ---- HTTP Server ----------------------------------------------------------

# Configuration of the internal HTTP server.

[server:main]

# The internal HTTP server to use.  Currently only Paste is provided.  This
# option is required.
use = egg:Paste#http

# The port on which to listen.
#port = 8080

# The address on which to listen.  By default, only listen to localhost (Galaxy
# will not be accessible over the network).  Use '0.0.0.0' to listen on all
# available network interfaces.
#host = 127.0.0.1

# Use a threadpool for the web server instead of creating a thread for each
# request.
use_threadpool = True

# Number of threads in the web server thread pool.
#threadpool_workers = 10

# Set the number of seconds a thread can work before you should kill it
# (assuming it will never finish) to 3 hours.  Default is 600 (10 minutes).
threadpool_kill_thread_limit = 10800

# ---- Filters --------------------------------------------------------------

# Filters sit between Galaxy and the HTTP server.

# These filters are disabled by default.  They can be enabled with
# 'filter-with' in the [app:main] section below.

# Define the gzip filter.
[filter:gzip]
use = egg:Paste#gzip

# Define the proxy-prefix filter.
[filter:proxy-prefix]
use = egg:PasteDeploy#prefix
prefix = /galaxy

# ---- Galaxy ---------------------------------------------------------------

# Configuration of the Galaxy application.

[app:main]

# -- Application and filtering

# The factory for the WSGI application.  This should not be changed.
paste.app_factory = galaxy.web.buildapp:app_factory

# If not running behind a proxy server, you may want to enable gzip compression
# to decrease the size of data transferred over the network.  If using a proxy
# server, please enable gzip compression there instead.
#filter-with = gzip

# If running behind a proxy server and Galaxy is served from a subdirectory,
# enable the proxy-prefix filter and set the prefix in the
# [filter:proxy-prefix] section above.
#filter-with = proxy-prefix

# If proxy-prefix is enabled and you're running more than one Galaxy instance
# behind one hostname, you will want to set this to the same path as the prefix
# in the filter above.  This value becomes the "path" attribute set in the
# cookie so the cookies from each instance will not clobber each other.
#cookie_path = None

# -- Database

# By default, Galaxy uses a SQLite database at 'database/universe.sqlite'.  You
# may use a SQLAlchemy connection string to specify an external database
# instead.  This string takes many options which are explained in detail in the
# config file documentation.
#database_connection = sqlite:///./database/universe.sqlite?isolation_level=IMMEDIATE

# If the server logs errors about not having enough database pool connections,
# you will want to increase these values, or consider running more Galaxy
# processes.
#database_engine_option_pool_size = 5
#database_engine_option_max_overflow = 10

# If using MySQL and the server logs the error "MySQL server has gone away",
# you will want to set this to some positive value (7200 should work).
#database_engine_option_pool_recycle = -1

# If large database query results are causing memory or response time issues in
# the Galaxy process, leave the result on the server instead.  This option is
# only available for PostgreSQL and is highly recommended.
#database_engine_option_server_side_cursors = False

# Log all database transactions, can be useful for debugging and performance
# profiling.  Logging is done via Python's 'logging' module under the qualname
# 'galaxy.model.orm.logging_connection_proxy'
#database_query_profiling_proxy = False

# Slow query logging.  Queries slower than the threshold indicated below will
# be logged to debug.  A value of '0' is disabled.  For example, you would set
# this to .005 to log all queries taking longer than 5 milliseconds
# slow_query_log_threshold = 0

# By default, Galaxy will use the same database to track user data and
# tool shed install data.  There are many situations in which it is
# valuable to separate these - for instance bootstrapping fresh Galaxy
# instances with pretested installs.  The following option can be used to
# separate the tool shed install database (all other options listed above
# but prefixed with install_ are also available).
#install_database_connection = sqlite:///./database/universe.sqlite?isolation_level=IMMEDIATE

# Setting the following option to true will cause Galaxy to automatically
# migrate the database forward after updates. This is not recommended for production
# use.
#database_auto_migrate = False

# -- Files and directories

# Dataset files are stored in this directory.
#file_path = database/files

# Temporary files are stored in this directory.
#new_file_path = database/tmp

# Tool config files, defines what tools are available in Galaxy.
# Tools can be locally developed or installed from Galaxy tool sheds.
# (config/tool_conf.xml.sample will be used if left unset and
# config/tool_conf.xml does not exist).
#tool_config_file = config/tool_conf.xml,config/shed_tool_conf.xml

# Enable / disable checking if any tools defined in the above non-shed
# tool_config_files (i.e., tool_conf.xml) have been migrated from the Galaxy
# code distribution to the Tool Shed.  This setting should generally be set to
# False only for development Galaxy environments that are often rebuilt from
# scratch where migrated tools do not need to be available in the Galaxy tool
# panel.  If the following setting remains commented, the default setting will
# be True.
#check_migrate_tools = True

# Tool config maintained by tool migration scripts.  If you use the migration
# scripts to install tools that have been migrated to the tool shed upon a new
# release, they will be added to this tool config file.
#migrated_tools_config = config/migrated_tools_conf.xml

# File that contains the XML section and tool tags from all tool panel config
# files integrated into a single file that defines the tool panel layout.  This
# file can be changed by the Galaxy administrator to alter the layout of the
# tool panel.  If not present, Galaxy will create it.
#integrated_tool_panel_config = integrated_tool_panel.xml

# Default path to the directory containing the tools defined in tool_conf.xml.
# Other tool config files must include the tool_path as an attribute in the
# <toolbox> tag.
#tool_path = tools

# -- Tool dependencies

# Path to the directory in which tool dependencies are placed.  This is used by
# the Tool Shed to install dependencies and can also be used by administrators
# to manually install or link to dependencies.  For details, see:
#   https://wiki.galaxyproject.org/Admin/Config/ToolDependencies
# Set the string to None to explicitly disable tool dependency handling.
# If this option is set to none or an invalid path, installing tools with dependencies
# from the Tool Shed will fail.
#tool_dependency_dir = database/dependencies

# The dependency resolvers config file specifies an ordering and options for how
# Galaxy resolves tool dependencies (requirement tags in Tool XML). The default
# ordering is to the use the Tool Shed for tools installed that way, use local
# Galaxy packages, and then use Conda if available.
# See https://github.com/galaxyproject/galaxy/blob/dev/doc/source/admin/dependency_resolvers.rst
# for more information on these options.
#dependency_resolvers_config_file = config/dependency_resolvers_conf.xml

# The following Conda dependency resolution options will change the defaults for
# all Conda resolvers, but multiple resolvers can be configured independently
# in dependency_resolvers_config_file and these options overridden.
# Location on the filesystem where Conda packages are installed

# conda_prefix is the location on the filesystem where Conda packages and environments are installed
# IMPORTANT: Due to a current limitation in conda, the total length of the
# conda_prefix and the job_working_directory path should be less than 50 characters!
#conda_prefix = <tool_dependency_dir>/_conda
# Override the Conda executable to use, it will default to the one on the
# PATH (if available) and then to <conda_prefix>/bin/conda
#conda_exec =
# Pass debug flag to conda commands.
#conda_debug = False
# conda channels to enable by default (http://conda.pydata.org/docs/custom-channels.html)
# the recommended channel order is the one from BioConda (https://github.com/bioconda/bioconda-recipes/blob/master/config.yml#L8)
#conda_ensure_channels = iuc,bioconda,r,defaults,conda-forge
# Set to True to instruct Galaxy to look for and install missing tool
# dependencies before each job runs.
#conda_auto_install = False
# Set to True to instruct Galaxy to install Conda from the web automatically
# if it cannot find a local copy and conda_exec is not configured.
#conda_auto_init = True
# You must set this to True if conda_prefix and job_working_directory are not on the same
# volume, or some conda dependencies will fail to execute at job runtime.
# Conda will copy packages content instead of creating hardlinks or symlinks.
# This will prevent problems with some specific packages (perl, R), at the cost
# of extra disk space usage and extra time spent copying packages.
#conda_copy_dependencies = False

# Certain dependency resolvers (namely Conda) take a considerable amount of
# time to build an isolated job environment in the job_working_directory if the
# job working directory is on a network share.  Set the following option to True
# to cache the dependencies in a folder. This option is beta and should only be
# used if you experience long waiting times before a job is actually submitted
# to your cluster.
#use_cached_dependency_manager = False

# By default the tool_dependency_cache_dir is the _cache directory
# of the tool dependency directory
#tool_dependency_cache_dir = <tool_dependency_dir>/_cache

# By default, when using a cached dependency manager, the dependencies are cached
# when installing new tools and when using tools for the first time.
# Set this to False if you prefer dependencies to be cached only when installing new tools.
#precache_dependencies = True

# File containing the Galaxy Tool Sheds that should be made available to
# install from in the admin interface (.sample used if default does not exist).
#tool_sheds_config_file = config/tool_sheds_conf.xml

# Set to True to enable monitoring of tools and tool directories
# listed in any tool config file specified in tool_config_file option.
# If changes are found, tools are automatically reloaded.  Watchdog (
# https://pypi.python.org/pypi/watchdog ) must be installed and
# available to Galaxy to use this option. Other options include 'auto'
# which will attempt to watch tools if the watchdog library is available
# but won't fail to load Galaxy if it is not and 'polling' which will use
# a less efficient monitoring scheme that may work in wider range of scenarios
# than the watchdog default.
#watch_tools = False

# Enable Galaxy to fetch Docker containers registered with quay.io generated
# from tool requirements resolved through conda. These containers (when
# available) have been generated using mulled - https://github.com/mulled.
# These containers are highly beta and availablity will vary by tool.
# This option will additionally only be used for job destinations with
# Docker enabled.
#enable_beta_mulled_containers = False

# Container resolvers configuration (beta). Setup a file describing container
# resolvers to use when discovering containers for Galaxy. If this is set to
# None, the default containers loaded is determined by
# enable_beta_mulled_containers.
#containers_resolvers_config_file = None

# involucro is a tool used to build Docker containers for tools from Conda
# dependencies referenced in tools as `requirement`s. The following path is
# the location of involucro on the Galaxy host. This is ignored if the relevant
# container resolver isn't enabled, and will install on demand unless
# involucro_auto_init is set to False.
#involucro_path = database/dependencies/involucro

# Install involucro as needed to build Docker containers for tools. Ignored if
# relevant container resolver is not used.
#involucro_auto_init = True

# Enable automatic polling of relative tool sheds to see if any updates
# are available for installed repositories.  Ideally only one Galaxy
# server process should be able to check for repository updates.  The
# setting for hours_between_check should be an integer between 1 and 24.
#enable_tool_shed_check = False
#hours_between_check = 12

# Enable use of an in-memory registry with bi-directional relationships between
# repositories (i.e., in addition to lists of dependencies for a repository,
# keep an in-memory registry of dependent items for each repository.
#manage_dependency_relationships = False

# XML config file that contains data table entries for the
# ToolDataTableManager.  This file is manually # maintained by the Galaxy
# administrator (.sample used if default does not exist).
#tool_data_table_config_path = config/tool_data_table_conf.xml

# XML config file that contains additional data table entries for the
# ToolDataTableManager.  This file is automatically generated based on the
# current installed tool shed repositories that contain valid
# tool_data_table_conf.xml.sample files.  At the time of installation, these
# entries are automatically added to the following file, which is parsed and
# applied to the ToolDataTableManager at server start up.
#shed_tool_data_table_config = config/shed_tool_data_table_conf.xml

# Directory where data used by tools is located, see the samples in that
# directory and the wiki for help:
#   https://wiki.galaxyproject.org/Admin/DataIntegration
#tool_data_path = tool-data

# Directory where Tool Data Table related files will be placed
# when installed from a ToolShed. Defaults to tool_data_path.
#shed_tool_data_path = tool-data

# Set to True to enable monitoring of the tool_data and shed_tool_data_path
# directories. If changes in tool data table files are found, the tool data
# tables for that data manager are automatically reloaded.
# Watchdog ( https://pypi.python.org/pypi/watchdog ) must be installed and
# available to Galaxy to use this option. Other options include 'auto'
# which will attempt to use the watchdog library if it is available but won't
# fail to load Galaxy if it is not and 'polling' which will use a less
# efficient monitoring scheme that may work in wider range of scenarios
# than the watchdog default.
#watch_tool_data_dir = False

# File containing old-style genome builds
#builds_file_path = tool-data/shared/ucsc/builds.txt

# Directory where chrom len files are kept, currently mainly used by trackster
#len_file_path = tool-data/shared/ucsc/chrom

# Datatypes config file(s), defines what data (file) types are available in
# Galaxy (.sample is used if default does not exist).  If a datatype appears in
# multiple files, the last definition is used (though the first sniffer is used
# so limit sniffer definitions to one file).
#datatypes_config_file = config/datatypes_conf.xml

# Disable the 'Auto-detect' option for file uploads
#datatypes_disable_auto = False

# Visualizations config directory: where to look for individual visualization
# plugins.  The path is relative to the Galaxy root dir.  To use an absolute
# path begin the path with '/'.  This is a comma separated list.
# Defaults to "config/plugins/visualizations".
#visualization_plugins_directory = config/plugins/visualizations

# Interactive environment plugins root directory: where to look for interactive
# environment plugins.  By default none will be loaded.  Set to
# config/plugins/interactive_environments to load Galaxy's stock plugins
# (currently just Jupyter).  These will require Docker to be configured and
# have security considerations, so proceed with caution. The path is relative to the
# Galaxy root dir.  To use an absolute path begin the path with '/'.  This is a comma
# separated list.
#interactive_environment_plugins_directory =

# To run interactive environment containers in Docker Swarm mode (on an
# existing swarm), set this option to True and set `docker_connect_port` in the
# IE plugin config (ini) file(s) of any IE plugins you have enabled and ensure
# that you are not using any `docker run`-specific options in your plugins'
# `command_inject` options (swarm mode services run using `docker service
# create`, which has a different and more limited set of options). This option
# can be overridden on a per-plugin basis by using the `swarm_mode` option in
# the plugin's ini config file.
#interactive_environment_swarm_mode = False

# Galaxy can run a "swarm manager" service that will monitor utilization of the
# swarm and provision/deprovision worker nodes as necessary. The service has
# its own configuration file.
#swarm_manager_config_file = config/swarm_manager_conf.yml

# Interactive tour directory: where to store interactive tour definition files.
# Galaxy ships with several basic interface tours enabled, though a different
# directory with custom tours can be specified here. The path is relative to the
# Galaxy root dir.  To use an absolute path begin the path with '/'.  This is a comma
# separated list.
#tour_config_dir = config/plugins/tours

# Webhooks directory: where to store webhooks - plugins to extend the Galaxy UI.
# By default none will be loaded.  Set to config/plugins/webhooks/demo to load Galaxy's
# demo webhooks.  To use an absolute path begin the path with '/'.  This is a comma
# separated list. Add test/functional/webhooks to this list to include the demo webhooks
# used to test the webhook framework.
#webhooks_dir = config/plugins/webhooks

# Each job is given a unique empty directory as its current working directory.
# This option defines in what parent directory those directories will be
# created.
#job_working_directory = database/jobs_directory

# If using a cluster, Galaxy will write job scripts and stdout/stderr to this
# directory.
#cluster_files_directory = database/pbs

# Mako templates are compiled as needed and cached for reuse, this directory is
# used for the cache
#template_cache_path = database/compiled_templates

# Set to false to disable various checks Galaxy will do to ensure it
# can run job scripts before attempting to execute or submit them.
#check_job_script_integrity = True
# Number of checks to execute if check_job_script_integrity is enabled.
#check_job_script_integrity_count = 35
# Time to sleep between checks if check_job_script_integrity is enabled (in seconds).
#check_job_script_integrity_sleep = .25

# Set the default shell used by non-containerized jobs Galaxy-wide. This
# defaults to bash for all jobs and can be overidden at the destination
# level for heterogenous clusters. conda job resolution requires bash or zsh
# so if this is switched to /bin/sh for instance - conda resolution
# should be disabled. Containerized jobs always use /bin/sh - so more maximum
# portability tool authors should assume generated commands run in sh.
#default_job_shell = /bin/bash

# Citation related caching.  Tool citations information maybe fetched from
# external sources such as http://dx.doi.org/ by Galaxy - the following
# parameters can be used to control the caching used to store this information.
#citation_cache_type = file
#citation_cache_data_dir = database/citations/data
#citation_cache_lock_dir = database/citations/lock

# External service types config file, defining what types of external_services
# configurations are available in Galaxy (.sample is used if default does not
# exist).
#external_service_type_config_file = config/external_service_types_conf.xml

# Path to the directory containing the external_service_types defined in the
# config.
#external_service_type_path = external_service_types

# Tools with a number of outputs not known until runtime can write these
# outputs to a directory for collection by Galaxy when the job is done.
# Previously, this directory was new_file_path, but using one global directory
# can cause performance problems, so using job_working_directory ('.' or cwd
# when a job is run) is encouraged.  By default, both are checked to avoid
# breaking existing tools.
#collect_outputs_from = new_file_path,job_working_directory

# -- Data Storage (Object Store)
#
# Configuration file for the object store
# If this is set and exists, it overrides any other objectstore settings.
# object_store_config_file = config/object_store_conf.xml


# -- Mail and notification

# Galaxy sends mail for various things: subscribing users to the mailing list
# if they request it, password resets, notifications from the Galaxy Sample
# Tracking system, reporting dataset errors, and sending activation emails.
# To do this, it needs to send mail through an SMTP server, which you may
# define here (host:port).
# Galaxy will automatically try STARTTLS but will continue upon failure.
#smtp_server = None

# If your SMTP server requires a username and password, you can provide them
# here (password in cleartext here, but if your server supports STARTTLS it
# will be sent over the network encrypted).
#smtp_username = None
#smtp_password = None

# If your SMTP server requires SSL from the beginning of the connection
# smtp_ssl = False

# On the user registration form, users may choose to join a mailing list. This
# is the address used to subscribe to the list. Uncomment and leave empty if you
# want to remove this option from the user registration form.
#mailing_join_addr = galaxy-announce-join@bx.psu.edu

# Datasets in an error state include a link to report the error.  Those reports
# will be sent to this address.  Error reports are disabled if no address is
# set.  Also this email is shown as a contact to user in case of Galaxy
# misconfiguration and other events user may encounter.
#error_email_to = None

# Email address to use in the 'From' field when sending emails for
# account activations, workflow step notifications and password resets.
# We recommend using string in the following format:
# Galaxy Project <galaxy-no-reply@example.com>
# If not configured, '<galaxy-no-reply@HOSTNAME>' will be used.
#email_from = None

# URL of the support resource for the galaxy instance.  Used in activation
# emails.
#instance_resource_url = https://wiki.galaxyproject.org/

# E-mail domains blacklist is used for filtering out users that are using
# disposable email address during the registration.  If their address domain
# matches any domain in the blacklist, they are refused the registration.
#blacklist_file = config/disposable_email_blacklist.conf

# Registration warning message is used to discourage people from registering
# multiple accounts.  Applies mostly for the main Galaxy instance.
# If no message specified the warning box will not be shown.
#registration_warning_message = Please register only one account - we provide this service free of charge and have limited computational resources. Multi-accounts are tracked and will be subjected to account termination and data deletion.


# -- Account activation

# User account activation feature global flag.  If set to "False", the rest of
# the Account activation configuration is ignored and user activation is
# disabled (i.e. accounts are active since registration).
# The activation is also not working in case the SMTP server is not defined.
#user_activation_on = False

# Activation grace period (in hours).  Activation is not forced (login is not
# disabled) until grace period has passed.  Users under grace period can't run
# jobs. Enter 0 to disable grace period.
# Users with OpenID logins have grace period forever.
#activation_grace_period = 3

# Shown in warning box to users that were not activated yet.
# In use only if activation_grace_period is set.
#inactivity_box_content = Your account has not been activated yet.  Feel free to browse around and see what's available, but you won't be able to upload data or run jobs until you have verified your email address.

# Password expiration period (in days). Users are required to change their
# password every x days. Users will be redirected to the change password
# screen when they log in after their password expires. Enter 0 to disable
# password expiration.
#password_expiration_period = 0

# Galaxy Session Timeout
# This provides a timeout (in minutes) after which a user will have to log back in.
# A duration of 0 disables this feature.
#session_duration = 0


# -- Analytics

# You can enter tracking code here to track visitor's behavior
# through your Google Analytics account.  Example: UA-XXXXXXXX-Y
#ga_code = None

# -- Display sites

# Galaxy can display data at various external browsers.  These options specify
# which browsers should be available.  URLs and builds available at these
# browsers are defined in the specifield files.

# If use_remote_user = True, display application servers will be denied access
# to Galaxy and so displaying datasets in these sites will fail.
# display_servers contains a list of hostnames which should be allowed to
# bypass security to display datasets.  Please be aware that there are security
# implications if this is allowed.  More details (including required changes to
# the proxy server config) are available in the Apache proxy documentation on
# the wiki.
#
# The list of servers in this sample config are for the UCSC Main, Test and
# Archaea browsers, but the default if left commented is to not allow any
# display sites to bypass security (you must uncomment the line below to allow
# them).
#display_servers = hgw1.cse.ucsc.edu,hgw2.cse.ucsc.edu,hgw3.cse.ucsc.edu,hgw4.cse.ucsc.edu,hgw5.cse.ucsc.edu,hgw6.cse.ucsc.edu,hgw7.cse.ucsc.edu,hgw8.cse.ucsc.edu,lowepub.cse.ucsc.edu

# To disable the old-style display applications that are hardcoded into
# datatype classes, set enable_old_display_applications = False.
# This may be desirable due to using the new-style, XML-defined, display
# applications that have been defined for many of the datatypes that have the
# old-style.
# There is also a potential security concern with the old-style applications,
# where a malicious party could provide a link that appears to reference the
# Galaxy server, but contains a redirect to a third-party server, tricking a
# Galaxy user to access said site.
#enable_old_display_applications = True

# -- Next gen LIMS interface on top of existing Galaxy Sample/Request
# management code.

use_nglims = False
nglims_config_file = tool-data/nglims.yaml

# -- UI Localization

# Show a message box under the masthead.
#message_box_visible = False
#message_box_content = None
#message_box_class = info

# Append "/{brand}" to the "Galaxy" text in the masthead.
#brand = None

# Format string used when showing date and time information.
# The string may contain:
# - the directives used by Python time.strftime() function (see
#   https://docs.python.org/2/library/time.html#time.strftime ),
# - $locale (complete format string for the server locale),
# - $iso8601 (complete format string as specified by ISO 8601 international
#   standard).
# pretty_datetime_format = $locale (UTC)

# URL (with schema http/https) of the Galaxy instance as accessible within your
# local network - if specified used as a default by pulsar file staging and
# Jupyter Docker container for communicating back with Galaxy via the API.
#galaxy_infrastructure_url = http://localhost:8080

# If the above URL cannot be determined ahead of time in dynamic environments
# but the port which should be used to access Galaxy can be - this should be
# set to prevent Galaxy from having to guess.  For example if Galaxy is sitting
# behind a proxy with REMOTE_USER enabled - infrastructure shouldn't talk to
# Python processes directly and this should be set to 80 or 443, etc... If
# unset this file will be read for a server block defining a port corresponding
# to the webapp.
#galaxy_infrastructure_web_port = 8080

# The URL of the page to display in Galaxy's middle pane when loaded.  This can
# be an absolute or relative URL.
#welcome_url = /static/welcome.html

# The URL linked by the "Galaxy/brand" text.
#logo_url = /

# The URL linked by the "Wiki" link in the "Help" menu.
#wiki_url = https://wiki.galaxyproject.org/

# The URL linked by the "Support" link in the "Help" menu.
#support_url = https://wiki.galaxyproject.org/Support

# The URL linked by the "How to Cite Galaxy" link in the "Help" menu.
#citation_url = https://wiki.galaxyproject.org/CitingGalaxy

# The URL linked by the "Search" link in the "Help" menu.
#search_url = http://galaxyproject.org/search/usegalaxy/

# The URL linked by the "Mailing Lists" link in the "Help" menu.
#mailing_lists_url = https://wiki.galaxyproject.org/MailingLists

# The URL linked by the "Videos" link in the "Help" menu.
#screencasts_url = https://vimeo.com/galaxyproject

# The URL linked by the "Terms and Conditions" link in the "Help" menu, as well
# as on the user registration and login forms and in the activation emails.
#terms_url = None

# The URL linked by the "Galaxy Q&A" link in the "Help" menu
# The Galaxy Q&A site is under development; when the site is done, this URL
# will be set and uncommented.
#qa_url =

# Serve static content, which must be enabled if you're not serving it via a
# proxy server.  These options should be self explanatory and so are not
# documented individually.  You can use these paths (or ones in the proxy
# server) to point to your own styles.
#static_enabled = True
#static_cache_time = 360
#static_dir = static/
#static_images_dir = static/images
#static_favicon_dir = static/favicon.ico
#static_scripts_dir = static/scripts/
#static_style_dir = static/june_2007_style/blue
#static_robots_txt = static/robots.txt

# Incremental Display Options

#display_chunk_size = 65536

# -- Advanced proxy features

# For help on configuring the Advanced proxy features, see:
# http://usegalaxy.org/production

# Apache can handle file downloads (Galaxy-to-user) via mod_xsendfile.  Set
# this to True to inform Galaxy that mod_xsendfile is enabled upstream.
#apache_xsendfile = False

# The same download handling can be done by nginx using X-Accel-Redirect.  This
# should be set to the path defined in the nginx config as an internal redirect
# with access to Galaxy's data files (see documentation linked above).
#nginx_x_accel_redirect_base = False

# nginx can make use of mod_zip to create zip files containing multiple library
# files.  If using X-Accel-Redirect, this can be the same value as that option.
#nginx_x_archive_files_base = False

# If using compression in the upstream proxy server, use this option to disable
# gzipping of library .tar.gz and .zip archives, since the proxy server will do
# it faster on the fly.
#upstream_gzip = False

# The following default adds a header to web request responses that
# will cause modern web browsers to not allow Galaxy to be embedded in
# the frames of web applications hosted at other hosts - this can help
# prevent a class of attack called clickjacking
# (https://www.owasp.org/index.php/Clickjacking).  If you configure a
# proxy in front of Galaxy - please ensure this header remains intact
# to protect your users.  Uncomment and leave empty to not set the
# `X-Frame-Options` header.
#x_frame_options = SAMEORIGIN

# nginx can also handle file uploads (user-to-Galaxy) via nginx_upload_module.
# Configuration for this is complex and explained in detail in the
# documentation linked above.  The upload store is a temporary directory in
# which files uploaded by the upload module will be placed.
#nginx_upload_store = False

# This value overrides the action set on the file upload form, e.g. the web
# path where the nginx_upload_module has been configured to intercept upload
# requests.
#nginx_upload_path = False

# Galaxy can also use nginx_upload_module to receive files staged out upon job
# completion by remote job runners (i.e. Pulsar) that initiate staging
# operations on the remote end.  See the Galaxy nginx documentation for the
# corresponding nginx configuration.
#nginx_upload_job_files_store = False
#nginx_upload_job_files_path = False

# Have Galaxy manage dynamic proxy component for routing requests to other
# services based on Galaxy's session cookie.  It will attempt to do this by
# default though you do need to install node+npm and do an npm install from
# `lib/galaxy/web/proxy/js`.  It is generally more robust to configure this
# externally, managing it however Galaxy is managed.  If True, Galaxy will only
# launch the proxy if it is actually going to be used (e.g. for Jupyter).
#dynamic_proxy_manage=True

# As of 16.04 Galaxy supports multiple proxy types. The original NodeJS
# implementation, alongside a new Golang single-binary-no-dependencies
# version. Valid values are (node, golang)
#dynamic_proxy=node

# The NodeJS dynamic proxy can use an SQLite database or a JSON file for IPC,
# set that here.
#dynamic_proxy_session_map=database/session_map.sqlite

# Set the port and IP for the the dynamic proxy to bind to, this must match
# the external configuration if dynamic_proxy_manage is False.
#dynamic_proxy_bind_port=8800
#dynamic_proxy_bind_ip=0.0.0.0

# Enable verbose debugging of Galaxy-managed dynamic proxy.
#dynamic_proxy_debug=False

# The dynamic proxy is proxied by an external proxy (e.g. apache frontend to
# nodejs to wrap connections in SSL).
#dynamic_proxy_external_proxy=False

# Additionally, when the dynamic proxy is proxied by an upstream server, you'll
# want to specify a prefixed URL so both Galaxy and the proxy reside under the
# same path that your cookies are under. This will result in a url like
# https://FQDN/galaxy-prefix/gie_proxy for proxying
#dynamic_proxy_prefix=gie_proxy

# The Golang proxy also manages the docker containers more closely than the
# NodeJS proxy, so is able to expose more container management related options

# This attribute governs the minimum length of time between consecutive HTTP/WS
# requests through the proxy, before the proxy considers a container as being
# inactive and kills it.
#dynamic_proxy_golang_noaccess = 60

# In order to kill containers, the golang proxy has to check at some interval
# for possibly dead containers. This is exposed as a configurable parameter,
# but the default value is probably fine.
#dynamic_proxy_golang_clean_interval = 10

# The golang proxy needs to know how to talk to your docker daemon. Currently
# TLS is not supported, that will come in an update.
#dynamic_proxy_golang_docker_address = unix:///var/run/docker.sock

# The golang proxy uses a RESTful HTTP API for communication with Galaxy
# instead of a JSON or SQLite file for IPC. If you do not specify this, it will
# be set randomly for you. You should set this if you are managing the proxy
# manually.
#dynamic_proxy_golang_api_key = None

# -- Logging and Debugging

# If True, Galaxy will attempt to configure a simple root logger if a
# "loggers" section does not appear in this configuration file.
#auto_configure_logging = True

# Verbosity of console log messages.  Acceptable values can be found here:
# https://docs.python.org/2/library/logging.html#logging-levels
#log_level = DEBUG

# Print database operations to the server log (warning, quite verbose!).
#database_engine_option_echo = False

# Print database pool operations to the server log (warning, quite verbose!).
#database_engine_option_echo_pool = False

# Turn on logging of application events and some user events to the database.
#log_events = True

# Turn on logging of user actions to the database.  Actions currently logged
# are grid views, tool searches, and use of "recently" used tools menu.  The
# log_events and log_actions functionality will eventually be merged.
#log_actions = True

# Fluentd configuration.  Various events can be logged to the fluentd instance
# configured below by enabling fluent_log.
#fluent_log = False
#fluent_host = localhost
#fluent_port = 24224

# Sanitize all HTML tool output.  By default, all tool output served as
# 'text/html' will be sanitized thoroughly.  This can be disabled if you have
# special tools that require unaltered output.  WARNING: disabling this does
# make the Galaxy instance susceptible to XSS attacks initiated by your users.
#sanitize_all_html = True

# Whitelist sanitization file.
# Datasets created by tools listed in this file are trusted and will not have
# their HTML sanitized on display.  This can be manually edited or manipulated
# through the Admin control panel -- see "Manage Display Whitelist"
#sanitize_whitelist_file = config/sanitize_whitelist.txt

# By default Galaxy will serve non-HTML tool output that may potentially
# contain browser executable JavaScript content as plain text.  This will for
# instance cause SVG datasets to not render properly and so may be disabled
# by setting the following option to True.
#serve_xss_vulnerable_mimetypes = False

# Return a Access-Control-Allow-Origin response header that matches the Origin
# header of the request if that Origin hostname matches one of the strings or
# regular expressions listed here. This is a comma separated list of hostname
# strings or regular expressions beginning and ending with /.
# E.g. mysite.com,google.com,usegalaxy.org,/^[\w\.]*example\.com/
# See: https://developer.mozilla.org/en-US/docs/Web/HTTP/Access_control_CORS
#allowed_origin_hostnames = None

# Set the following to True to use Jupyter nbconvert to build HTML from Jupyter
# notebooks in Galaxy histories.  This process may allow users to execute
# arbitrary code or serve arbitrary HTML.  If enabled, Jupyter must be
# available and on Galaxy's PATH, to do this run
# `pip install jinja2 pygments jupyter` in Galaxy's virtualenv.
#trust_jupyter_notebook_conversion = False

# Debug enables access to various config options useful for development and
# debugging: use_lint, use_profile, use_printdebug and use_interactive.  It
# also causes the files used by PBS/SGE (submission script, output, and error)
# to remain on disk after the job is complete.
#debug = False

# Check for WSGI compliance.
#use_lint = False

# Run the Python profiler on each request.
#use_profile = False

# Intercept print statements and show them on the returned page.
#use_printdebug = True

# Enable live debugging in your browser.  This should NEVER be enabled on a
# public site.  Enabled in the sample config for development.
use_interactive = True

# Write thread status periodically to 'heartbeat.log',  (careful, uses disk
# space rapidly!).  Useful to determine why your processes may be consuming a
# lot of CPU.
#use_heartbeat = False

# Control the period (in seconds) between dumps. Use -1 to disable. Regardless
# of this setting, if use_heartbeat is enabled, you can send a Galaxy process
# (unless running with uWSGI) SIGUSR1 (`kill -USR1`) to force a dump.
#heartbeat_interval = 20

# Heartbeat log filename. Can accept the template variables {server_name} and
# {pid}
#heartbeat_log = heartbeat_{server_name}.log

# Log to Sentry
# Sentry is an open source logging and error aggregation platform.  Setting
# sentry_dsn will enable the Sentry middleware and errors will be sent to the
# indicated sentry instance.  This connection string is available in your
# sentry instance under <project_name> -> Settings -> API Keys.
#sentry_dsn = None

# Log to statsd
# Statsd is an external statistics aggregator (https://github.com/etsy/statsd)
# Enabling the following options will cause galaxy to log request timing and
# other statistics to the configured statsd instance.  The statsd_prefix is
# useful if you are running multiple Galaxy instances and want to segment
# statistics between them within the same aggregator.
#statsd_host=
#statsd_port=8125
#statsd_prefix=galaxy

# -- Data Libraries

# These library upload options are described in much more detail in the wiki:
#   https://wiki.galaxyproject.org/Admin/DataLibraries/UploadingLibraryFiles

# Add an option to the library upload form which allows administrators to
# upload a directory of files.
#library_import_dir = None

# Add an option to the library upload form which allows authorized
# non-administrators to upload a directory of files.  The configured directory
# must contain sub-directories named the same as the non-admin user's Galaxy
# login ( email ).  The non-admin user is restricted to uploading files or
# sub-directories of files contained in their directory.
#user_library_import_dir = None

# Add an option to the admin library upload tool allowing admins to paste
# filesystem paths to files and directories in a box, and these paths will be
# added to a library.  Set to True to enable.  Please note the security
# implication that this will give Galaxy Admins access to anything your Galaxy
# user has access to.
#allow_library_path_paste = False

# Users may choose to download multiple files from a library in an archive.  By
# default, Galaxy allows users to select from a few different archive formats
# if testing shows that Galaxy is able to create files using these formats.
# Specific formats can be disabled with this option, separate more than one
# format with commas.  Available formats are currently 'zip', 'gz', and 'bz2'.
#disable_library_comptypes =

# Some sequencer integration features in beta allow you to automatically
# transfer datasets.  This is done using a lightweight transfer manager which
# runs outside of Galaxy (but is spawned by it automatically).  Galaxy will
# communicate with this manager over the port specified here.
#transfer_manager_port = 8163

# Search data libraries with whoosh
#enable_whoosh_library_search = True
# Whoosh indexes are stored in this directory.
#whoosh_index_dir = database/whoosh_indexes

# Search data libraries with lucene
#enable_lucene_library_search = False
# maximum file size to index for searching, in MB
#fulltext_max_size = 500
#fulltext_noindex_filetypes = bam,sam,wig,bigwig,fasta,fastq,fastqsolexa,fastqillumina,fastqsanger
# base URL of server providing search functionality using lucene
#fulltext_url = http://localhost:8081

# -- Toolbox Search

# The following boosts are used to customize this instance's toolbox search.
# The higher the boost, the more importance the scoring algorithm gives to the
# given field.  Section refers to the tool group in the tool panel.  Rest of
# the fields are tool's attributes.
# tool_name_boost = 9
# tool_section_boost = 3
# tool_description_boost = 2
# tool_label_boost = 1
# tool_stub_boost = 5
# tool_help_boost = 0.5

# Limits the number of results in toolbox search.  Can be used to tweak how many
# results will appear.
# tool_search_limit = 20

# Enable/ disable Ngram-search for tools. It makes tool
# search results tolerant for spelling mistakes in the query
# by dividing the query into multiple ngrams and search for
# each ngram
#tool_enable_ngram_search = False

# Set minimum and maximum sizes of ngrams
#tool_ngram_minsize = 3
#tool_ngram_maxsize = 4

# -- Users and Security

# Galaxy encodes various internal values when these values will be output in
# some format (for example, in a URL or cookie).  You should set a key to be
# used by the algorithm that encodes and decodes these values.  It can be any
# string.
# One simple way to generate a value for this is with the shell command:
#   python -c 'import time; print time.time()' | md5sum | cut -f 1 -d ' '
#id_secret = USING THE DEFAULT IS NOT SECURE!

# User authentication can be delegated to an upstream proxy server (usually
# Apache).  The upstream proxy should set a REMOTE_USER header in the request.
# Enabling remote user disables regular logins.  For more information, see:
#   https://wiki.galaxyproject.org/Admin/Config/ApacheProxy
#use_remote_user = False

# If use_remote_user is enabled and your external authentication
# method just returns bare usernames, set a default mail domain to be appended
# to usernames, to become your Galaxy usernames (email addresses).
#remote_user_maildomain = None

# If use_remote_user is enabled, the header that the upstream proxy provides
# the remote username in defaults to HTTP_REMOTE_USER (the 'HTTP_' is prepended
# by WSGI).  This option allows you to change the header.  Note, you still need
# to prepend 'HTTP_' to the header in this option, but your proxy server should
# *not* include 'HTTP_' at the beginning of the header name.
#remote_user_header = HTTP_REMOTE_USER

# If use_remote_user is enabled, anyone who can log in to the Galaxy host may
# impersonate any other user by simply sending the appropriate header.  Thus a
# secret shared between the upstream proxy server, and Galaxy is required.
# If anyone other than the Galaxy user is using the server, then apache/nginx
# should pass a value in the header 'GX_SECRET' that is identical to the one
# below.
#remote_user_secret = USING THE DEFAULT IS NOT SECURE!

# If use_remote_user is enabled, you can set this to a URL that will log your
# users out.
#remote_user_logout_href = None

# If your proxy and/or authentication source does not normalize e-mail
# addresses or user names being passed to Galaxy - set the following option
# to True to force these to lower case.
#normalize_remote_user_email = False

# If an e-mail address is specified here, it will hijack remote user mechanics
# (``use_remote_user``) and have the webapp inject a single fixed user. This
# has the effect of turning Galaxy into a single user application with no
# login or external proxy required. Such applications should not be exposed to
# the world.
#single_user =

# Administrative users - set this to a comma-separated list of valid Galaxy
# users (email addresses).  These users will have access to the Admin section
# of the server, and will have access to create users, groups, roles,
# libraries, and more.  For more information, see:
#   https://wiki.galaxyproject.org/Admin/Interface
#admin_users = None

# Force everyone to log in (disable anonymous access).
#require_login = False

# Show the site's welcome page (see welcome_url) alongside the login page
# (even if require_login is True)
#show_welcome_with_login = False

# Allow unregistered users to create new accounts (otherwise, they will have to
# be created by an admin).
#allow_user_creation = True

# Allow administrators to delete accounts.
#allow_user_deletion = False

# Allow administrators to log in as other users (useful for debugging)
#allow_user_impersonation = False

# Allow users to remove their datasets from disk immediately (otherwise,
# datasets will be removed after a time period specified by an administrator in
# the cleanup scripts run via cron)
#allow_user_dataset_purge = True

# By default, users' data will be public, but setting this to True will cause
# it to be private.  Does not affect existing users and data, only ones created
# after this option is set.  Users may still change their default back to
# public.
#new_user_dataset_access_role_default_private = False

# Expose user list.  Setting this to True will expose the user list to
# authenticated users.  This makes sharing datasets in smaller galaxy instances
# much easier as they can type a name/email and have the correct user show up.
# This makes less sense on large public Galaxy instances where that data
# shouldn't be exposed.  For semi-public Galaxies, it may make sense to expose
# just the username and not email, or vice versa.
#expose_user_name = False
#expose_user_email = False

# -- Beta features

# Enable new run workflow form
#run_workflow_toolform_upgrade = True

# Enable new preferences which showcases new UI for the user preferences
#enable_new_user_preferences = False

# Enable Galaxy to communicate directly with a sequencer
#enable_sequencer_communication = False

# Enable the new interface for installing tools from Tool Shed
# via the API. Admin menu will list both if enabled.
#enable_beta_ts_api_install = False

# Set the following to a number of threads greater than 1 to spawn
# a Python task queue for dealing with large tool submissions (either
# through the tool form or as part of an individual workflow step across
# large collection). The size of a "large" tool request is controlled by
# the second parameter below and defaults to 10. This affects workflow
# scheduling and web processes, not job handlers.
#tool_submission_burst_threads = 1
#tool_submission_burst_at = 10

# Enable beta workflow modules that should not yet be considered part of Galaxy's
# stable API.
#enable_beta_workflow_modules = False

# Force usage of Galaxy's beta workflow scheduler under certain circumstances -
# this workflow scheduling forces Galaxy to schedule workflows in the background
# so initial submission of the workflows is signficantly sped up. This does
# however force the user to refresh their history manually to see newly scheduled
# steps (for "normal" workflows - steps are still scheduled far in advance of
# them being queued and scheduling here doesn't refer to actual cluster job
# scheduling).
# Workflows containing more than the specified number of steps will always use
# the Galaxy's beta workflow scheduling.
#force_beta_workflow_scheduled_min_steps=250
# Switch to using Galaxy's beta workflow scheduling for all workflows involving
# collections.
#force_beta_workflow_scheduled_for_collections=False

<<<<<<< HEAD
=======
# If multiple job handlers are enabled allow Galaxy to schedule workflow invocations
# in multiple handlers simultaneously. This is discouraged because it results in a
# less predictable order of workflow datasets within in histories.
#parallelize_workflow_scheduling_within_histories = False

>>>>>>> 5169fbe9
# This is the maximum amount of time a workflow invocation may stay in an active
# scheduling state in seconds. Set to -1 to disable this maximum and allow any workflow
# invocation to schedule indefinitely. The default corresponds to 1 month.
#maximum_workflow_invocation_duration = 2678400

# Force serial scheduling of workflows within the context of a particular history
#history_local_serial_workflow_scheduling=False

# Enable authentication via OpenID.  Allows users to log in to their Galaxy
# account by authenticating with an OpenID provider.
#enable_openid = False
# .sample used if default does not exist
#openid_config_file = config/openid_conf.xml
#openid_consumer_cache_path = database/openid_consumer_cache

# XML config file that allows the use of different authentication providers
# (e.g. LDAP) instead or in addition to local authentication (.sample is used
# if default does not exist).
#auth_config_file = config/auth_conf.xml

# Optional list of email addresses of API users who can make calls on behalf of
# other users.
#api_allow_run_as = None

# Master key that allows many API admin actions to be used without actually
# having a defined admin user in the database/config.  Only set this if you
# need to bootstrap Galaxy, you probably do not want to set this on public
# servers.
#master_api_key = changethis

# Enable tool tags (associating tools with tags).  This has its own option
# since its implementation has a few performance implications on startup for
# large servers.
#enable_tool_tags = False

# Enable a feature when running workflows.  When enabled, default datasets
# are selected for "Set at Runtime" inputs from the history such that the
# same input will not be selected twice, unless there are more inputs than
# compatible datasets in the history.
# When False, the most recently added compatible item in the history will
# be used for each "Set at Runtime" input, independent of others in the Workflow
#enable_unique_workflow_defaults = False

# The URL to the myExperiment instance being used (omit scheme but include port)
#myexperiment_url = www.myexperiment.org:80

# Enable Galaxy's "Upload via FTP" interface.  You'll need to install and
# configure an FTP server (we've used ProFTPd since it can use Galaxy's
# database for authentication) and set the following two options.

# This should point to a directory containing subdirectories matching users'
# identifier (defaults to e-mail), where Galaxy will look for files.
#ftp_upload_dir = None

# This should be the hostname of your FTP server, which will be provided to
# users in the help text.
#ftp_upload_site = None

# User attribute to use as subdirectory in calculating default ftp_upload_dir
# pattern. By default this will be email so a user's FTP upload directory will be
# ${ftp_upload_dir}/${user.email}. Can set this to other attributes such as id or
# username though.
#ftp_upload_dir_identifier = email

# Python string template used to determine an FTP upload directory for a
# particular user.
#ftp_upload_dir_template = ${ftp_upload_dir}/${ftp_upload_dir_identifier}

# This should be set to False to prevent Galaxy from deleting uploaded FTP files
# as it imports them.
#ftp_upload_purge = True

# Enable enforcement of quotas.  Quotas can be set from the Admin interface.
#enable_quotas = False

# This option allows users to see the full path of datasets via the "View
# Details" option in the history. This option also exposes the command line to
# non-administrative users. Administrators can always see dataset paths.
#expose_dataset_path = False

# This option allows users to see the job metrics (except for environment
# variables).
#expose_potentially_sensitive_job_metrics = False

# Data manager configuration options
# Allow non-admin users to view available Data Manager options.
#enable_data_manager_user_view = False
# File where Data Managers are configured (.sample used if default does not
# exist).
#data_manager_config_file = config/data_manager_conf.xml
# File where Tool Shed based Data Managers are configured.
#shed_data_manager_config_file = config/shed_data_manager_conf.xml
# Directory to store Data Manager based tool-data; defaults to tool_data_path.
#galaxy_data_manager_data_path = tool-data

# -- Job Execution

# To increase performance of job execution and the web interface, you can
# separate Galaxy into multiple processes.  There are more than one way to do
# this, and they are explained in detail in the documentation:
#
#   https://wiki.galaxyproject.org/Admin/Config/Performance/Scaling

# By default, Galaxy manages and executes jobs from within a single process and
# notifies itself of new jobs via in-memory queues.  Jobs are run locally on
# the system on which Galaxy is started.  Advanced job running capabilities can
# be configured through the job configuration file.
#job_config_file = config/job_conf.xml

# When jobs fail due to job runner problems, Galaxy can be configured to retry
# these or reroute the jobs to new destinations. Very fine control of this is
# available with resubmit declarations in job_conf.xml. For simple deployments
# of Galaxy though, the following attribute can define resubmission conditions
# for all job destinations. If any job destination defines even one
# resubmission condition explicitly in job_conf.xml - the condition described
# by this option will not apply to that destination. For instance, the condition:
# 'attempt < 3 and unknown_error and (time_running < 300 or time_since_queued < 300)'
# would retry up to two times jobs that didn't fail due to detected memory or
# walltime limits but did fail quickly (either while queueing or running). The
# commented out default below results in no default job resubmission condition,
# failing jobs are just failed outright.
#default_job_resubmission_condition =

# In multiprocess configurations, notification between processes about new jobs
# must be done via the database.  In single process configurations, this can be
# done in memory, which is a bit quicker.
#track_jobs_in_database = True

# This enables splitting of jobs into tasks, if specified by the particular tool
# config.
# This is a new feature and not recommended for production servers yet.
#use_tasked_jobs = False
#local_task_queue_workers = 2

# Enable job recovery (if Galaxy is restarted while cluster jobs are running,
# it can "recover" them when it starts).  This is not safe to use if you are
# running more than one Galaxy server using the same database.
#enable_job_recovery = True

# Although it is fairly reliable, setting metadata can occasionally fail.  In
# these instances, you can choose to retry setting it internally or leave it in
# a failed state (since retrying internally may cause the Galaxy process to be
# unresponsive).  If this option is set to False, the user will be given the
# option to retry externally, or set metadata manually (when possible).
#retry_metadata_internally = True

# Very large metadata values can cause Galaxy crashes.  This will allow
# limiting the maximum metadata key size (in bytes used in memory, not the end
# result database value size) Galaxy will attempt to save with a dataset.  Use
# 0 to disable this feature.  The default is 5MB, but as low as 1MB seems to be
# a reasonable size.
#max_metadata_value_size = 5242880

# If (for example) you run on a cluster and your datasets (by default,
# database/files/) are mounted read-only, this option will override tool output
# paths to write outputs to the working directory instead, and the job manager
# will move the outputs to their proper place in the dataset directory on the
# Galaxy server after the job completes.
#outputs_to_working_directory = False

# If your network filesystem's caching prevents the Galaxy server from seeing
# the job's stdout and stderr files when it completes, you can retry reading
# these files.  The job runner will retry the number of times specified below,
# waiting 1 second between tries.  For NFS, you may want to try the -noac mount
# option (Linux) or -actimeo=0 (Solaris).
#retry_job_output_collection = 0

# In the past Galaxy would preserve its Python environment when running jobs (
# and still does for internal tools packaged with Galaxy). This behavior exposes
# Galaxy internals to tools and could result in problems when activating
# Python environments for tools (such as with Conda packaging). The default
# legacy_only will restrict this behavior to tools identified by the Galaxy
# team as requiring this environment. Set this to "always" to restore the
# previous behavior (and potentially break Conda dependency resolution for many
# tools). Set this to legacy_and_local to preserve the environment for legacy
# tools and locally managed tools (this might be useful for instance if you are
# installing software into Galaxy's virtualenv for tool development).
#preserve_python_environment = legacy_only

# Clean up various bits of jobs left on the filesystem after completion.  These
# bits include the job working directory, external metadata temporary files,
# and DRM stdout and stderr files (if using a DRM).  Possible values are:
# always, onsuccess, never
#cleanup_job = always

# For sites where all users in Galaxy match users on the system on which Galaxy
# runs, the DRMAA job runner can be configured to submit jobs to the DRM as the
# actual user instead of as the user running the Galaxy server process.  For
# details on these options, see the documentation at:
#
# https://wiki.galaxyproject.org/Admin/Config/Performance/Cluster
#
#drmaa_external_runjob_script = scripts/drmaa_external_runner.py
#drmaa_external_killjob_script = scripts/drmaa_external_killer.py
#external_chown_script = scripts/external_chown_script.py

# File to source to set up the environment when running jobs.  By default, the
# environment in which the Galaxy server starts is used when running jobs
# locally, and the environment set up per the DRM's submission method and
# policy is used when running jobs on a cluster (try testing with `qsub` on the
# command line).  environment_setup_file can be set to the path of a file on
# the cluster that should be sourced by the user to set up the environment
# prior to running tools.  This can be especially useful for running jobs as
# the actual user, to remove the need to configure each user's environment
# individually.
#environment_setup_file = None

# Optional file containing job resource data entry fields definition.
# These fields will be presented to users in the tool forms and allow them to
# overwrite default job resources such as number of processors, memory and
# walltime.
#job_resource_params_file = config/job_resource_params_conf.xml

# If using job concurrency limits (configured in job_config_file), several
# extra database queries must be performed to determine the number of jobs a
# user has dispatched to a given destination.  By default, these queries will
# happen for every job that is waiting to run, but if cache_user_job_count is
# set to True, it will only happen once per iteration of the handler queue.
# Although better for performance due to reduced queries, the tradeoff is a
# greater possibility that jobs will be dispatched past the configured limits
# if running many handlers.
#cache_user_job_count = False

# -- ToolBox filtering

# Modules from lib/galaxy/tools/toolbox/filters/ can be specified in
# the following lines.  tool_* filters will be applied for all users
# and can not be changed by them.  user_tool_* filters will be shown
# under user preferences and can be toggled on and off at
# runtime.  Example shown below are not real defaults (no custom
# filters are applied by default), but can be enabled by renaming the
# example.py.sample in the filters directory to example.py.

#tool_filters =
#tool_label_filters =
#tool_section_filters =
#user_tool_filters = examples:restrict_upload_to_admins, examples:restrict_encode
#user_tool_section_filters = examples:restrict_text
#user_tool_label_filters = examples:restrict_upload_to_admins, examples:restrict_encode

# The base modules that are searched for modules as described above
# can be modified and modules external to Galaxy can be searched by
# modifying the following option.
#toolbox_filter_base_modules = galaxy.tools.toolbox.filters,galaxy.tools.filters

# -- Galaxy Application Internal Message Queue

# Galaxy uses AMQP internally for communicating between processes.  For
# example, when reloading the toolbox or locking job execution, the process
# that handled that particular request will tell all others to also reload,
# lock jobs, etc.
# For connection examples, see http://docs.celeryproject.org/projects/kombu/en/latest/userguide/connections.html
#
# Without specifying anything here, galaxy will first attempt to use your
# specified database_connection above.  If that's not specified either, Galaxy
# will automatically create and use a separate sqlite database located in your
# <galaxy>/database folder (indicated in the commented out line below).

#amqp_internal_connection = sqlalchemy+sqlite:///./database/control.sqlite?isolation_level=IMMEDIATE

# Galaxy real time communication server settings
#enable_communication_server = False
#communication_server_host = http://localhost
#communication_server_port = 7070
# persistent_communication_rooms is a comma-separated list of rooms that should be always available.
#persistent_communication_rooms =


# ---- Galaxy External Message Queue -------------------------------------------------

# Galaxy uses Advanced Message Queuing Protocol (AMQP) to receive messages from
# external sources like barcode scanners.  Galaxy has been tested against
# RabbitMQ AMQP implementation.  For Galaxy to receive messages from a message
# queue, the RabbitMQ server has to be set up with a user account and other
# parameters listed below.  The 'host' and 'port' fields should point to where
# the RabbitMQ server is running.

[galaxy_amqp]

#host = 127.0.0.1
#port = 5672
#userid = galaxy
#password = galaxy
#virtual_host = galaxy_messaging_engine
#queue = galaxy_queue
#exchange = galaxy_exchange
#routing_key = bar_code_scanner
#rabbitmqctl_path = /path/to/rabbitmqctl<|MERGE_RESOLUTION|>--- conflicted
+++ resolved
@@ -1089,14 +1089,11 @@
 # collections.
 #force_beta_workflow_scheduled_for_collections=False
 
-<<<<<<< HEAD
-=======
 # If multiple job handlers are enabled allow Galaxy to schedule workflow invocations
 # in multiple handlers simultaneously. This is discouraged because it results in a
 # less predictable order of workflow datasets within in histories.
 #parallelize_workflow_scheduling_within_histories = False
 
->>>>>>> 5169fbe9
 # This is the maximum amount of time a workflow invocation may stay in an active
 # scheduling state in seconds. Set to -1 to disable this maximum and allow any workflow
 # invocation to schedule indefinitely. The default corresponds to 1 month.
